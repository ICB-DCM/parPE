"""
AMICI
-----

The AMICI Python module provides functionality for importing SBML or PySB
models and turning them into C++ Python extensions.

:var amici_path:
    absolute root path of the amici repository or Python package
:var amiciSwigPath:
    absolute path of the amici swig directory
:var amiciSrcPath:
    absolute path of the amici source directory
:var amiciModulePath:
    absolute root path of the amici module
:var hdf5_enabled:
    boolean indicating if amici was compiled with hdf5 support
:var has_clibs:
    boolean indicating if this is the full package with swig interface or
    the raw package without
"""

import importlib
import os
import re
import sys
<<<<<<< HEAD
from contextlib import suppress
=======
from contextlib import suppress, contextmanager
>>>>>>> 3b13b048
from types import ModuleType as ModelModule
from typing import Optional, Union, Sequence, List


def _get_amici_path():
    """
    Determine package installation path, or, if used directly from git
    repository, get repository root
    """
    basedir = os.path.dirname(os.path.dirname(os.path.dirname(__file__)))
    if os.path.exists(os.path.join(basedir, '.git')):
        return os.path.abspath(basedir)
    return os.path.dirname(__file__)


def _get_commit_hash():
    """Get commit hash from file"""
    basedir = os.path.dirname(os.path.dirname(os.path.dirname(amici_path)))
    commitfile = next(
        (
            file for file in [
                os.path.join(basedir, '.git', 'FETCH_HEAD'),
                os.path.join(basedir, '.git', 'ORIG_HEAD'), ]
            if os.path.isfile(file)
        ),
        None
    )

    if commitfile:
        with open(commitfile) as f:
            return str(re.search(r'^([\w]*)', f.read().strip()).group())
    return 'unknown'


def _imported_from_setup() -> bool:
    """Check whether this module is imported from `setup.py`"""

    from inspect import getouterframes, currentframe

    # in case we are imported from setup.py, this will be the AMICI package
    # root directory (otherwise it is most likely the Python library directory,
    # we are not interested in)
    package_root = os.path.realpath(os.path.dirname(os.path.dirname(__file__)))

    for frame in getouterframes(currentframe(), context=0):
        # Need to compare the full path, in case a user tries to import AMICI
        # from a module `*setup.py`. Will still cause trouble if some package
        # requires the AMICI extension during its installation, but seems
        # unlikely...
        frame_path = os.path.realpath(os.path.expanduser(frame.filename))
        if frame_path == os.path.join(package_root, 'setup.py'):
            return True

    return False


try:
    from wurlitzer import sys_pipes
except ModuleNotFoundError:
    sys_pipes = suppress


@contextmanager
def _capture_cstdout():
    """Redirect C/C++ stdout to python stdout if python stdout is redirected,
    e.g. in ipython notebook"""
    if sys.stdout == sys.__stdout__:
        yield
    else:
        with sys_pipes():
            yield


# Initialize AMICI paths
amici_path = _get_amici_path()
amiciSwigPath = os.path.join(amici_path, 'swig')
amiciSrcPath = os.path.join(amici_path, 'src')
amiciModulePath = os.path.dirname(__file__)

has_clibs = any([os.path.isfile(os.path.join(amici_path, wrapper))
                 for wrapper in ['amici.py', 'amici_without_hdf5.py']])

AmiciModel = Union['amici.Model', 'amici.ModelPtr']
AmiciSolver = Union['amici.Solver', 'amici.SolverPtr']
AmiciExpData = Union['amici.ExpData', 'amici.ExpDataPtr']
AmiciReturnData = Union['amici.ReturnData', 'amici.ReturnDataPtr']
AmiciExpDataVector = Union['amici.ExpDataPtrVector', Sequence[AmiciExpData]]

# Get version number from file
with open(os.path.join(amici_path, 'version.txt')) as f:
    __version__ = f.read().strip()

__commit__ = _get_commit_hash()

# Import SWIG module and swig-dependent submodules if required and available
if not _imported_from_setup():
    if has_clibs:
        from . import amici
        from .amici import *

        # These module require the swig interface and other dependencies
        from .numpy import ReturnDataView, ExpDataView
        from .pandas import (
            getEdataFromDataFrame,
            getDataObservablesAsDataFrame,
            getSimulationObservablesAsDataFrame,
            getSimulationStatesAsDataFrame,
            getResidualsAsDataFrame
        )

    # These modules don't require the swig interface
    from .sbml_import import SbmlImporter, assignmentRules2observables
    from .ode_export import ODEModel, ODEExporter

    try:
        # Requires Python>=3.8
        from typing import Protocol

        class ModelModule(Protocol):
            """Enable Python static type checking for AMICI-generated model modules"""
            def getModel(self) -> amici.Model:
                pass
    except ImportError:
        pass

hdf5_enabled = 'readSolverSettingsFromHDF5' in dir()


def _get_ptr(obj: Union[AmiciModel, AmiciExpData, AmiciSolver, AmiciReturnData]
             ) -> Union['amici.Model', 'amici.ExpData', 'amici.Solver',
                        'amici.ReturnData']:
    """
    Convenience wrapper that returns the smart pointer pointee, if applicable

    :param obj:
        Potential smart pointer

    :returns:
        Non-smart pointer
    """
    if isinstance(obj, (amici.ModelPtr, amici.ExpDataPtr, amici.SolverPtr,
                        amici.ReturnDataPtr)):
        return obj.get()
    return obj


def runAmiciSimulation(
        model: AmiciModel,
        solver: AmiciSolver,
        edata: Optional[AmiciExpData] = None
) -> 'numpy.ReturnDataView':
    """
    Convenience wrapper around :py:func:`amici.amici.runAmiciSimulation`
    (generated by swig)

    :param model:
        Model instance

`   :param solver:
        Solver instance, must be generated from
        :py:meth:`amici.amici.Model.getSolver`

    :param edata:
        ExpData instance (optional)

    :returns:
        ReturnData object with simulation results
    """
    with _capture_cstdout():
        rdata = amici.runAmiciSimulation(_get_ptr(solver), _get_ptr(edata),
                                         _get_ptr(model))
    return numpy.ReturnDataView(rdata)


def ExpData(*args) -> 'amici.ExpData':
    """
    Convenience wrapper for :py:class:`amici.amici.ExpData` constructors

    :param args: arguments

    :returns: ExpData Instance
    """
    if isinstance(args[0], ReturnDataView):
        return amici.ExpData(_get_ptr(args[0]['ptr']), *args[1:])
    elif isinstance(args[0], (amici.ExpData, amici.ExpDataPtr)):
        # the *args[:1] should be empty, but by the time you read this,
        # the constructor signature may have changed and you are glad this
        # wrapper did not break.
        return amici.ExpData(_get_ptr(args[0]), *args[1:])
    elif isinstance(args[0], (amici.Model, amici.ModelPtr)):
        return amici.ExpData(_get_ptr(args[0]))
    else:
        return amici.ExpData(*args)


def runAmiciSimulations(
        model: AmiciModel,
        solver: AmiciSolver,
        edata_list: AmiciExpDataVector,
        failfast: bool = True,
        num_threads: int = 1,
) -> List['numpy.ReturnDataView']:
    """
    Convenience wrapper for loops of amici.runAmiciSimulation

    :param model: Model instance
    :param solver: Solver instance, must be generated from Model.getSolver()
    :param edata_list: list of ExpData instances
    :param failfast: returns as soon as an integration failure is encountered
    :param num_threads: number of threads to use (only used if compiled
        with openmp)

    :returns: list of simulation results
    """
    with _capture_cstdout():
        edata_ptr_vector = amici.ExpDataPtrVector(edata_list)
        rdata_ptr_list = amici.runAmiciSimulations(_get_ptr(solver),
                                                   edata_ptr_vector,
                                                   _get_ptr(model),
                                                   failfast,
                                                   num_threads)
    return [numpy.ReturnDataView(r) for r in rdata_ptr_list]


def readSolverSettingsFromHDF5(
        file: str,
        solver: AmiciSolver,
        location: Optional[str] = 'solverSettings'
) -> None:
    """
    Convenience wrapper for :py:func:`amici.readSolverSettingsFromHDF5`

    :param file: hdf5 filename
    :param solver: Solver instance to which settings will be transferred
    :param location: location of solver settings in hdf5 file
    """
    amici.readSolverSettingsFromHDF5(file, _get_ptr(solver), location)


def writeSolverSettingsToHDF5(
        solver: AmiciSolver,
        file: Union[str, object],
        location: Optional[str] = 'solverSettings'
) -> None:
    """
    Convenience wrapper for :py:func:`amici.amici.writeSolverSettingsToHDF5`

    :param file: hdf5 filename, can also be object created by
        :py:func:`amici.amici.createOrOpenForWriting`
    :param solver: Solver instance from which settings will stored
    :param location: location of solver settings in hdf5 file
    """
    amici.writeSolverSettingsToHDF5(_get_ptr(solver), file, location)


class add_path:
    """Context manager for temporarily changing PYTHONPATH"""

    def __init__(self, path: str):
        self.path: str = path

    def __enter__(self):
        if self.path:
            sys.path.insert(0, self.path)

    def __exit__(self, exc_type, exc_value, traceback):
        try:
            sys.path.remove(self.path)
        except ValueError:
            pass


def import_model_module(module_name: str,
                        module_path: Optional[str] = None) -> ModelModule:
    """
    Import Python module of an AMICI model

    :param module_name:
        Name of the python package of the model
    :param module_path:
        Absolute or relative path of the package directory
    :return:
        The model module
    """

    # ensure we will find the newly created module
    importlib.invalidate_caches()

    if not os.path.isdir(module_path):
        raise ValueError(f"module_path '{module_path}' is not a directory.")

    module_path = os.path.abspath(module_path)

    # module already loaded?
    if module_name in sys.modules:
        # if a module with that name is already in sys.modules, we remove it,
        # along with all other modules from that package. otherwise, there
        # will be trouble if two different models with the same name are to
        # be imported.
        del sys.modules[module_name]
        # collect first, don't delete while iterating
        to_unload = {loaded_module_name for loaded_module_name in
                     sys.modules.keys() if
                     loaded_module_name.startswith(f"{module_name}.")}
        for m in to_unload:
            del sys.modules[m]

    with add_path(module_path):
        return importlib.import_module(module_name)<|MERGE_RESOLUTION|>--- conflicted
+++ resolved
@@ -24,11 +24,7 @@
 import os
 import re
 import sys
-<<<<<<< HEAD
-from contextlib import suppress
-=======
 from contextlib import suppress, contextmanager
->>>>>>> 3b13b048
 from types import ModuleType as ModelModule
 from typing import Optional, Union, Sequence, List
 
