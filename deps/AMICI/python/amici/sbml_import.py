"""
SBML Import
-----------
This module provides all necessary functionality to import a model specified
in the System Biology Markup Language (SBML)
"""


import sympy as sp
import libsbml as sbml
import re
import math
import itertools as itt
import warnings
import logging
import copy
from typing import Dict, Union, List, Callable, Any, Iterable

from .ode_export import ODEExporter, ODEModel
from .logging import get_logger, log_execution_time, set_log_level
from . import has_clibs

from sympy.logic.boolalg import BooleanTrue as spTrue
from sympy.logic.boolalg import BooleanFalse as spFalse


class SBMLException(Exception):
    pass


default_symbols = {
    'species': {},
    'parameter': {},
    'fixed_parameter': {},
    'observable': {},
    'expression': {},
    'sigmay': {},
    'my': {},
    'llhy': {},
}

ConservationLaw = Dict[str, Union[str, sp.Basic]]

logger = get_logger(__name__, logging.ERROR)


class SbmlImporter:
    """
    Class to generate AMICI C++ files for a model provided in the Systems
    Biology Markup Language (SBML).

    :ivar show_sbml_warnings: bool
        indicates whether libSBML warnings should be
        displayed

    :ivar symbols: dict
        dict carrying symbolic definitions

    :ivar sbml_reader:
        the libSBML sbml reader [!not storing this will result
        in a segfault!]

    :ivar sbml_doc:
        document carrying the sbml definition [!not storing this
        will result in a segfault!]

    :ivar sbml:
        sbml definition [!not storing this will result in a segfault!]

    :ivar species_index: dict
        maps species names to indices

    :ivar species_compartment: sympy.Matrix
        compartment for each species

    :ivar constant_species: list[sting]
        ids of species that are marked as constant

    :ivar boundary_condition_species: list[string]
        ids of species that are marked as boundary
        condition

    :ivar species_has_only_substance_units: list[bool]
        flags indicating whether a species has only substance units

    :ivar species_conversion_factor: sympy.Matrix
        conversion factors for every species

    :ivar compartment_symbols: sympy.Matrix
        compartment ids

    :ivar compartment_volume: sympy.Matrix
        numeric/symbolic compartment volumes

    :ivar stoichiometric_matrix: sympy.Matrix
        stoichiometric matrix of the model

    :ivar flux_vector: sympy.Matrix
        reaction kinetic laws

    :ivar local_symbols: dict
        model symbols for sympy to consider during sympification
        see `locals`argument in `sympy.sympify`

    """

    def __init__(self,
                 sbml_source: Union[str, sbml.Model],
                 show_sbml_warnings: bool = False,
                 from_file: bool = True) -> None:
        """
        Create a new Model instance.

        :param sbml_source:
            Either a path to SBML file where the model is specified,
            or a model string as created by sbml.sbmlWriter(
            ).writeSBMLToString() or an instance of `libsbml.Model`.

        :param show_sbml_warnings:
            Indicates whether libSBML warnings should be displayed.

        :param from_file:
            Whether `sbml_source` is a file name (True, default), or an SBML
            string
        """
        if isinstance(sbml_source, sbml.Model):
            self.sbml_doc = sbml_source.getSBMLDocument()
        else:
            self.sbml_reader = sbml.SBMLReader()
            if from_file:
                sbml_doc = self.sbml_reader.readSBMLFromFile(sbml_source)
            else:
                sbml_doc = self.sbml_reader.readSBMLFromString(sbml_source)
            self.sbml_doc = sbml_doc

        self.show_sbml_warnings = show_sbml_warnings

        # process document
        self._process_document()

        self.sbml = self.sbml_doc.getModel()

        # Long and short names for model components
        self.symbols = dict()
        self._reset_symbols()

        self.local_symbols = {}

        self.compartment_rate_rules = {}
        self.species_rate_rules = {}
        self.compartment_assignment_rules = {}
        self.species_assignment_rules = {}

    def _process_document(self) -> None:
        """
        Validate and simplify document.
        """
        # Ensure we got a valid SBML model, otherwise further processing
        # might lead to undefined results
        self.sbml_doc.validateSBML()
        _check_lib_sbml_errors(self.sbml_doc, self.show_sbml_warnings)

        # apply several model simplifications that make our life substantially
        # easier
        if len(self.sbml_doc.getModel().getListOfFunctionDefinitions()) > 0:
            convert_config = sbml.SBMLFunctionDefinitionConverter()\
                .getDefaultProperties()
            self.sbml_doc.convert(convert_config)

        convert_config = sbml.SBMLLocalParameterConverter().\
            getDefaultProperties()
        self.sbml_doc.convert(convert_config)

        # If any of the above calls produces an error, this will be added to
        # the SBMLError log in the sbml document. Thus, it is sufficient to
        # check the error log just once after all conversion/validation calls.
        _check_lib_sbml_errors(self.sbml_doc, self.show_sbml_warnings)

    def _reset_symbols(self) -> None:
        """
        Reset the symbols attribute to default values
        """
        self.symbols = default_symbols

    def sbml2amici(self,
                   model_name: str = None,
                   output_dir: str = None,
                   observables: Dict[str, Dict[str, str]] = None,
                   constant_parameters: List[str] = None,
                   sigmas: Dict[str, Union[str, float]] = None,
                   noise_distributions: Dict[str, str] = None,
                   verbose: Union[int, bool] = logging.ERROR,
                   assume_pow_positivity: bool = False,
                   compiler: str = None,
                   allow_reinit_fixpar_initcond: bool = True,
                   compile: bool = True,
                   compute_conservation_laws: bool = True,
                   **kwargs) -> None:
        """
        Generate AMICI C++ files for the model provided to the constructor.

        The resulting model can be imported as a regular Python module (if
        `compile=True`), or used from Matlab or C++ as described in the
        documentation of the respective AMICI interface.

        Note that this generates model ODEs for changes in concentrations, not
        amounts. The simulation results obtained from the model will be
        concentrations, independently of the SBML `hasOnlySubstanceUnits`
        attribute.

        :param model_name:
            name of the model/model directory

        :param output_dir:
            see :meth:`amici.ode_export.ODEExporter.set_paths`

        :param observables:
            dictionary( observableId:{'name':observableName
            (optional), 'formula':formulaString)}) to be added to the model

        :param constant_parameters:
            list of SBML Ids identifying constant parameters

        :param sigmas:
            dictionary(observableId: sigma value or (existing) parameter name)

        :param noise_distributions:
            dictionary(observableId: noise type).
            If nothing is passed for some observable id, a normal model is
            assumed as default.

        :param verbose:
            verbosity level for logging, True/False default to
            logging.Error/logging.DEBUG

        :param assume_pow_positivity:
            if set to True, a special pow function is
            used to avoid problems with state variables that may become
            negative due to numerical errors

        :param compiler:
            distutils/setuptools compiler selection to build the
            python extension

        :param allow_reinit_fixpar_initcond:
            see :class:`amici.ode_export.ODEExporter`

        :param compile:
            If True, compile the generated Python package,
            if False, just generate code.

        :param compute_conservation_laws:
            if set to true, conservation laws are automatically computed and
            applied such that the state-jacobian of the ODE right-hand-side has
            full rank. This option should be set to True when using the newton
            algorithm to compute steadystate sensititivities.
        """
        set_log_level(logger, verbose)

        if observables is None:
            observables = {}

        if constant_parameters is None:
            constant_parameters = kwargs.pop('constantParameters', [])
            if constant_parameters is not []:
                logger.warning('Use of `constantParameters` as argument name '
                               'is deprecated and will be removed in a future '
                               'version. Please use `constant_parameters` as '
                               'argument name.')
        else:
            if 'constantParameters' in kwargs:
                raise ValueError('Cannot specify constant parameters using '
                                 'both `constantParameters` and '
                                 '`constant_parameters` as argument names.')

        if sigmas is None:
            sigmas = {}

        if noise_distributions is None:
            noise_distributions = {}

        if model_name is None:
            model_name = kwargs.pop('modelName', None)
            if model_name is None:
                raise ValueError('Missing argument: `model_name`')
            else:
                logger.warning('Use of `modelName` as argument name is '
                               'deprecated and will be removed in a future'
                               ' version. Please use `model_name` as '
                               'argument name.')
        else:
            if 'modelName' in kwargs:
                raise ValueError('Cannot specify model name using both '
                                 '`modelName` and `model_name` as argument '
                                 'names.')

        if len(kwargs):
            raise ValueError(f'Unknown arguments {kwargs.keys()}.')

        self._reset_symbols()
        self._process_sbml(constant_parameters)
        self._process_observables(observables, sigmas, noise_distributions)

        self._process_time()
        self._clean_reserved_symbols()
        self._replace_special_constants()

        ode_model = ODEModel(simplify=sp.powsimp)
        ode_model.import_from_sbml_importer(
            self, compute_cls=compute_conservation_laws)
        exporter = ODEExporter(
            ode_model,
            outdir=output_dir,
            verbose=verbose,
            assume_pow_positivity=assume_pow_positivity,
            compiler=compiler,
            allow_reinit_fixpar_initcond=allow_reinit_fixpar_initcond
        )
        exporter.set_name(model_name)
        exporter.set_paths(output_dir)
        exporter.generate_model_code()

        if compile:
            if not has_clibs:
                warnings.warn('AMICI C++ extensions have not been built. '
                              'Generated model code, but unable to compile.')
            exporter.compile_model()

    def _process_sbml(self, constant_parameters: List[str] = None) -> None:
        """
        Read parameters, species, reactions, and so on from SBML model

        :param constant_parameters:
            SBML Ids identifying constant parameters
        """

        if constant_parameters is None:
            constant_parameters = []

        self.check_support()
        self._gather_locals()
        self._process_parameters(constant_parameters)
        self._process_compartments()
        self._process_species()
        self._process_reactions()
        self._process_rules()
        self._process_volume_conversion()

    def check_support(self) -> None:
        """
        Check whether all required SBML features are supported.
        Also ensures that the SBML contains at least one reaction, or rate
        rule, or assignment rule, to produce change in the system over time.
        """
        if len(self.sbml.getListOfSpecies()) == 0:
            raise SBMLException('Models without species '
                                'are currently not supported!')

        if hasattr(self.sbml, 'all_elements_from_plugins') \
                and self.sbml.all_elements_from_plugins.getSize() > 0:
            raise SBMLException('SBML extensions are currently not supported!')

        if len(self.sbml.getListOfEvents()) > 0:
            raise SBMLException('Events are currently not supported!')

        # Contains condition to allow compartment rate rules
        compartment_ids = list(map(lambda x: x.getId(),
                                   self.sbml.getListOfCompartments()))
        species_ids = list(map(lambda x: x.getId(),
                               self.sbml.getListOfSpecies()))
        if any([not(rule.isAssignment()) and
                not(rule.getVariable() in compartment_ids) and
                not(rule.getVariable() in species_ids)
                for rule in self.sbml.getListOfRules()]):
            raise SBMLException('Algebraic rules are currently not supported, '
                                'and rate rules are only supported for '
                                'species and compartments.')

        if any([not(rule.isAssignment() or rule.isRate()) and
                (rule.getVariable() in compartment_ids)
                for rule in self.sbml.getListOfRules()]):
            raise SBMLException('Only assignment and rate rules are currently '
                                'supported for compartments!')

        if any([not(rule.isAssignment() or rule.isRate()) and
                (rule.getVariable() in species_ids)
                for rule in self.sbml.getListOfRules()]):
            raise SBMLException('Only assignment and rate rules are currently '
                                'supported for species!')

        if any([reaction.getFast()
                for reaction in self.sbml.getListOfReactions()]):
            raise SBMLException('Fast reactions are currently not supported!')

        if any([any([not element.getStoichiometryMath() is None
                for element in list(reaction.getListOfReactants())
                + list(reaction.getListOfProducts())])
                for reaction in self.sbml.getListOfReactions()]):
            raise SBMLException('Non-unity stoichiometry is'
                                ' currently not supported!')

    def _gather_locals(self) -> None:
        """
        Populate self.local_symbols with all model entities.

        This is later used during sympifications to avoid sympy builtins
        shadowing model entities.
        """
        for s in self.sbml.getListOfSpecies():
            self.local_symbols[s.getId()] = sp.Symbol(s.getId(), real=True)

        for p in self.sbml.getListOfParameters():
            self.local_symbols[p.getId()] = sp.Symbol(p.getId(), real=True)

        for c in self.sbml.getListOfCompartments():
            self.local_symbols[c.getId()] = sp.Symbol(c.getId(), real=True)

        for r in self.sbml.getListOfRules():
            self.local_symbols[r.getVariable()] = sp.Symbol(r.getVariable(),
                                                            real=True)

        # SBML time symbol + constants
        self.local_symbols['time'] = sp.Symbol('time', real=True)
        self.local_symbols['avogadro'] = sp.Symbol('avogadro', real=True)

    @log_execution_time('processing SBML compartments', logger)
    def _process_compartments(self) -> None:
        """
        Get compartment information, stoichiometric matrix and fluxes from
        SBML model.
        """
        compartments = self.sbml.getListOfCompartments()
        self.compartment_symbols = sp.Matrix(
            [sp.Symbol(comp.getId(), real=True) for comp in compartments]
        )

        # Initial volumes may be overridden at the end of _process_species,
        # where compartment assignment rules are processed.
        self.compartment_volume = sp.Matrix([
            sp.sympify(comp.getVolume()) if comp.isSetVolume()
            else sp.sympify(1.0) for comp in compartments
        ])

        compartment_ids = [comp.getId() for comp in compartments]
        for initial_assignment in self.sbml.getListOfInitialAssignments():
            if initial_assignment.getId() in compartment_ids:
                index = compartment_ids.index(
                        initial_assignment.getId()
                    )
                self.compartment_volume[index] = sp.sympify(
                    sbml.formulaToL3String(initial_assignment.getMath()),
                    locals=self.local_symbols
                )

    @log_execution_time('processing SBML species', logger)
    def _process_species(self) -> None:
        """
        Get species information from SBML model.
        """
        species = self.sbml.getListOfSpecies()

        self.species_index = {
            species_element.getId(): species_index
            for species_index, species_element in enumerate(species)
        }

        self.symbols['species']['identifier'] = sp.Matrix(
            [sp.Symbol(spec.getId(), real=True) for spec in species]
        )
        self.symbols['species']['name'] = [spec.getName() for spec in species]

        self.species_compartment = sp.Matrix(
            [sp.Symbol(spec.getCompartment(), real=True) for spec in species]
        )

        self.constant_species = [species_element.getId()
                                 for species_element in species
                                 if species_element.getConstant()]

        self.boundary_condition_species = [
            species_element.getId()
            for species_element in species
            if species_element.getBoundaryCondition()
        ]
        self.species_has_only_substance_units = [
            specie.getHasOnlySubstanceUnits() for specie in species
        ]

        concentrations = [spec.getInitialConcentration() for spec in species]
        amounts = [spec.getInitialAmount() for spec in species]

        def get_species_initial(index, conc):
            # We always simulate concentrations!
            if self.species_has_only_substance_units[index]:
                if species[index].isSetInitialAmount() \
                        and not math.isnan(amounts[index]):
                    return sp.sympify(amounts[index]) \
                           / self.species_compartment[index]
                if species[index].isSetInitialConcentration():
                    return sp.sympify(conc)
            else:
                if species[index].isSetInitialConcentration():
                    return sp.sympify(conc)

                if species[index].isSetInitialAmount() \
                        and not math.isnan(amounts[index]):
                    return sp.sympify(amounts[index]) \
                           / self.species_compartment[index]

            return self.symbols['species']['identifier'][index]

        species_initial = sp.Matrix(
            [get_species_initial(index, conc)
             for index, conc in enumerate(concentrations)]
        )

        species_ids = [spec.getId() for spec in self.sbml.getListOfSpecies()]
        for initial_assignment in self.sbml.getListOfInitialAssignments():
            if initial_assignment.getId() in species_ids:
                index = species_ids.index(
                        initial_assignment.getId()
                    )
                sym_math = sp.sympify(_parse_logical_operators(
                    sbml.formulaToL3String(initial_assignment.getMath())),
                    locals=self.local_symbols
                )
                if sym_math is not None:
                    sym_math = _parse_special_functions(sym_math)
                    _check_unsupported_functions(sym_math, 'InitialAssignment')
                    species_initial[index] = sym_math

        for ix, (symbol, init) in enumerate(zip(
            self.symbols['species']['identifier'], species_initial
        )):
            if symbol == init:
                species_initial[ix] = sp.sympify(0.0)

        # flatten initSpecies
        while any([species in species_initial.free_symbols
                   for species in self.symbols['species']['identifier']]):
            species_initial = species_initial.subs([
                (symbol, init)
                for symbol, init in zip(
                    self.symbols['species']['identifier'], species_initial
                )
            ])

        self.symbols['species']['value'] = species_initial

        if self.sbml.isSetConversionFactor():
            conversion_factor = sp.Symbol(self.sbml.getConversionFactor(),
                                          real=True)
        else:
            conversion_factor = 1.0

        self.species_conversion_factor = sp.Matrix([
             sp.sympify(specie.getConversionFactor())
             if specie.isSetConversionFactor()
             else conversion_factor
             for specie in species
        ])

        # Process assignment and rate rules for species and compartments.
        # Compartments with rate rules are implemented as species. Species and
        # compartments with assignments are implemented as observables (and
        # replaced with their assignment in all expressions). Note that, in the
        # case of species, rate rules may describe the change in amount, not
        # concentration, of a species.
        rules = self.sbml.getListOfRules()
        compartmentvars = self.compartment_symbols.free_symbols
        # compartments with rules are replaced with constants in the relevant
        # equations during the _replace_in_all_expressions call inside
        # _process_rules
        for rule in rules:
            ### Taken from _process_rules
            if rule.getFormula() == '':
                continue
            variable = sp.sympify(rule.getVariable(),
                                  locals=self.local_symbols)
            formula = sp.sympify(_parse_logical_operators(
                sbml.formulaToL3String(rule.getMath())),
                locals=self.local_symbols)
            formula = _parse_special_functions(formula)
            _check_unsupported_functions(formula, 'Rule')
            ###

            # Species rules are processed first, to avoid processing
            # compartments twice (as compartments with rate rules are
            # implemented as species). Could also be avoided with a
            # `not in self.compartment_rate_rules` condition.
            if variable in self.symbols['species']['identifier']:
                if rule.getTypeCode() == sbml.SBML_ASSIGNMENT_RULE:
                    # Handled in _process_rules and _process_observables.
                    pass
                elif rule.getTypeCode() == sbml.SBML_RATE_RULE:
                    self.add_d_dt(
                        formula,
                        variable,
                        self.symbols['species']['value'],
                        sbml.SBML_SPECIES)
                else:
                    raise SBMLException('The only rules currently supported '
                                        'for species are assignment and rate '
                                        'rules!')

            if variable in compartmentvars:
                if rule.getTypeCode() == sbml.SBML_ASSIGNMENT_RULE:
                    # Handled in _process_rules and _process_observables
                    # SBML Assignment Rules can be used to specify initial
                    # values (see SBML L3V2 manual, Section 3.4.8).
                    # Priority appears to be above InitialAssignment.
                    self.compartment_volume[list(
                        self.compartment_symbols
                    ).index(variable)] = formula
                elif rule.getTypeCode() == sbml.SBML_RATE_RULE:
                    self.add_d_dt(
                        formula,
                        variable,
                        self.compartment_volume[list(
                            self.compartment_symbols
                        ).index(variable)],
                        sbml.SBML_COMPARTMENT)
                else:
                    raise SBMLException('The only rules currently supported '
                                        'for compartments are assignment and '
                                        'rate rules!')

    def add_d_dt(
            self,
            d_dt: sp.Expr,
            variable: sp.Symbol,
            variable0: Union[float, sp.Expr],
            component: int,
            name: str = None
    ) -> None:
        '''
        Creates or modifies species, to implement rate rules for compartments
        and species, respectively.

        :param d_dt:
            The rate rule (or, right-hand side of an ODE).

        :param variable:
            The subject of the rate rule.

        :param variable0:
            The initial value of the variable.

        :param component:
            The type of SBML component. Currently, only libsbml.SBML_SPECIES
            and libsbml.SBML_COMPARTMENT are supported.
        '''
        if name is None:
            name = ''

        ### d_dt may contain speciesReference symbols, that may be defined in
        # an initial assignment (e.g. see SBML test suite case 1498, which
        # uses a speciesReference Id in a species rate rule).
        # Here, such speciesReference symbols are replaced with the initial
        # assignment expression, if the expression is a constant (time-
        # dependent expression symbols are not evaluated at zero, rather raise
        # an error).
        # One method to implement expressions with time-dependent symbols
        # may be to produce a dictionary of speciesReference symbols and
        # their initial assignment expressions here, then add this dictionary
        # to the _replace_in_all_expressions method. After _process_sbml,
        # substitute initial values in for any remaining symbols, evaluate the
        # the expressions at $t=0$ (self.amici_time_symbol), then substitute
        # them into d_dt.

        # Initial assignment symbols may be compartments, species, parameters,
        # speciesReferences, or an (extension?) package element. Here, it is
        # assumed that a symbol is a speciesReference if it is not a
        # compartment, species, or parameter, and is the symbol of an initial
        # assignment.
        alternative_components = [s.getId() for s in
            list(self.sbml.getListOfCompartments()) +\
            list(self.sbml.getListOfSpecies()) +\
            list(self.sbml.getListOfParameters())]
        initial_assignments = {ia.getId(): ia for ia in
                                       self.sbml.getListOfInitialAssignments()}
        for symbol in d_dt.free_symbols:
            if str(symbol) not in alternative_components and\
               str(symbol) in initial_assignments:
                # Taken from _process_species
                sym_math = sp.sympify(_parse_logical_operators(
                    sbml.formulaToL3String(initial_assignments[
                        str(symbol)
                    ].getMath())),
                    locals=self.local_symbols
                )
                if sym_math is not None:
                    sym_math = _parse_special_functions(sym_math)
                    _check_unsupported_functions(sym_math, 'InitialAssignment')

                if not isinstance(sym_math, sp.Float):
                    raise SBMLException('Rate rules that contain '
                                        'speciesReferences, defined in '
                                        'initial assignments that contain '
                                        'symbols, are currently not '
                                        'supported! Rate rule symbol: '
                                        f'{variable}, species reference '
                                        f'symbol: {symbol}, initial '
                                        f'assignment: {sym_math}, type: '
                                        f'{type(sym_math)}.')
                else:
                    d_dt = d_dt.subs(symbol, sym_math)
        ###

        if component == sbml.SBML_COMPARTMENT:
            self.symbols['species']['identifier'] = \
                self.symbols['species']['identifier'].col_join(
                    sp.Matrix([variable]))
            self.symbols['species']['name'].append(name)
            self.symbols['species']['value'] = \
                self.symbols['species']['value'].col_join(
                    sp.Matrix([variable0]))
            self.species_index[str(variable)] = len(self.species_index)
            self.compartment_rate_rules[variable] = d_dt
        elif component == sbml.SBML_SPECIES:
            if str(variable) in self.species_index:
                # SBML species are already in the species symbols
                x_index = self.species_index[str(variable)]
                if self.species_has_only_substance_units[x_index]:
                    self.symbols['species']['value'][x_index] *= \
                        self.species_compartment[x_index]
                self.species_rate_rules[variable] = d_dt
            else:
                # For Jakob to specify rules independently of SBML (untested)
                # Remove assert statement to use
                # Currently untested...
                assert False, "Error while processing species rate rules."
                self.symbols['species']['identifier'] = \
                    self.symbols['species']['identifier'].col_join(
                        sp.Matrix([variable]))
                self.symbols['species']['name'].append(name)
                self.symbols['species']['value'] = \
                    self.symbols['species']['value'].col_join(
                        sp.Matrix([variable0]))
                self.species_index[str(variable)] = len(self.species_index)
                self.species_rate_rules[variable] = d_dt
                # May need to modify this function (`add_d_dt`) to allow
                # specification of whether the argument `d_dt` describes change
                # in amount or concentration.
                #if self.species_has_only_substance_units[x_index]:
                #    self.symbols['species']['value'][x_index] *= \
                #    self.species_compartment[x_index]
        else:
            raise TypeError(f'Rate rules are currently only supported for '
                            'libsbml.SBML_COMPARTMENT and '
                            'libsbml.SBML_SPECIES components.')

    @log_execution_time('processing SBML parameters', logger)
    def _process_parameters(self,
                            constant_parameters: List[str] = None) -> None:
        """
        Get parameter information from SBML model.

        :param constant_parameters:
            SBML Ids identifying constant parameters
        """

        if constant_parameters is None:
            constant_parameters = []

        # Ensure specified constant parameters exist in the model
        for parameter in constant_parameters:
            if not self.sbml.getParameter(parameter):
                raise KeyError('Cannot make %s a constant parameter: '
                               'Parameter does not exist.' % parameter)

        parameter_ids = [par.getId() for par
                         in self.sbml.getListOfParameters()]
        for initial_assignment in self.sbml.getListOfInitialAssignments():
            if initial_assignment.getId() in parameter_ids:
                raise SBMLException('Initial assignments for parameters are'
                                    ' currently not supported')

        fixed_parameters = [
            parameter
            for parameter in self.sbml.getListOfParameters()
            if parameter.getId() in constant_parameters
        ]

        rulevars = [rule.getVariable() for rule in self.sbml.getListOfRules()]

        parameters = [parameter for parameter
                      in self.sbml.getListOfParameters()
                      if parameter.getId() not in constant_parameters
                      and parameter.getId() not in rulevars]

        loop_settings = {
            'parameter': {
                'var': parameters,
                'name': 'parameter',

            },
            'fixed_parameter': {
                'var': fixed_parameters,
                'name': 'fixed_parameter'
            }

        }

        for partype, settings in loop_settings.items():
            self.symbols[partype]['identifier'] = sp.Matrix(
                [sp.Symbol(par.getId(), real=True) for par in settings['var']]
            )
            self.symbols[partype]['name'] = [
                par.getName() for par in settings['var']
            ]
            self.symbols[partype]['value'] = [
                par.getValue() for par in settings['var']
            ]
            setattr(
                self,
                f'{settings["name"]}_index',
                {
                    parameter_element.getId(): parameter_index
                    for parameter_index, parameter_element
                    in enumerate(settings['var'])
                }
            )

    @log_execution_time('processing SBML reactions', logger)
    def _process_reactions(self):
        """
        Get reactions from SBML model.
        """
        reactions = self.sbml.getListOfReactions()
        # nr (number of reactions) should have a minimum length of 1. This is
        # to ensure that, if there are no reactions, the stoichiometric matrix
        # and flux vector multiply to a zero vector with dimensions (nx, 1).
        nr = max(1, len(reactions))
        nx = len(self.symbols['species']['name'])
        # stoichiometric matrix
        self.stoichiometric_matrix = sp.SparseMatrix(sp.zeros(nx, nr))
        self.flux_vector = sp.zeros(nr, 1)

        assignment_ids = [ass.getId()
                          for ass in self.sbml.getListOfInitialAssignments()]
        rulevars = [rule.getVariable()
                    for rule in self.sbml.getListOfRules()
                    if rule.getFormula() != '']

        reaction_ids = [
            reaction.getId() for reaction in reactions
            if reaction.isSetId()
        ]

        def get_element_from_assignment(element_id):
            assignment = self.sbml.getInitialAssignment(
                element_id
            )
            sym = sp.sympify(sbml.formulaToL3String(assignment.getMath()),
                             locals=self.local_symbols)
            # this is an initial assignment so we need to use
            # initial conditions
            if sym is not None:
                sym = sym.subs(
                    self.symbols['species']['identifier'],
                    self.symbols['species']['value']
                )
            return sym

        def get_element_stoichiometry(ele):
            if ele.isSetId():
                if ele.getId() in assignment_ids:
                    sym = get_element_from_assignment(ele.getId())
                    if sym is None:
                        sym = sp.sympify(ele.getStoichiometry())
                elif ele.getId() in rulevars:
                    return sp.Symbol(ele.getId(), real=True)
                else:
                    # dont put the symbol if it wont get replaced by a
                    # rule
                    sym = sp.sympify(ele.getStoichiometry())
            elif ele.isSetStoichiometry():
                sym = sp.sympify(ele.getStoichiometry())
            else:
                return sp.sympify(1.0)
            sym = _parse_special_functions(sym)
            _check_unsupported_functions(sym, 'Stoichiometry')
            return sym

        def is_constant(specie):
            return specie in self.constant_species or \
                   specie in self.boundary_condition_species

        for reaction_index, reaction in enumerate(reactions):
            for elementList, sign in [(reaction.getListOfReactants(), -1.0),
                                      (reaction.getListOfProducts(), 1.0)]:
                elements = {}
                for index, element in enumerate(elementList):
                    # we need the index here as we might have multiple elements
                    # for the same species
                    elements[index] = {'species': element.getSpecies()}
                    elements[index]['stoichiometry'] = \
                        get_element_stoichiometry(element)

                for index in elements.keys():
                    if not is_constant(elements[index]['species']):
                        specie_index = self.species_index[
                            elements[index]['species']
                        ]
                        # Division by species compartment size (to find the
                        # rate of change in species concentration) now occurs
                        # in the `dx_dt` method in "ode_export.py", which also
                        # accounts for possibly variable compartments.
                        self.stoichiometric_matrix[specie_index,
                                                   reaction_index] += \
                            sign \
                            * elements[index]['stoichiometry'] \
                            * self.species_conversion_factor[specie_index]

            # usage of formulaToL3String ensures that we get "time" as time
            # symbol
            kmath = sbml.formulaToL3String(reaction.getKineticLaw().getMath())
            try:
                sym_math = sp.sympify(_parse_logical_operators(kmath),
                                      locals=self.local_symbols)
            except SBMLException as Ex:
                raise Ex
            except sp.SympifyError:
                raise SBMLException(f'Kinetic law "{kmath}" contains an '
                                    'unsupported expression!')
            sym_math = _parse_special_functions(sym_math)
            _check_unsupported_functions(sym_math, 'KineticLaw')
            for r in reactions:
                elements = list(r.getListOfReactants()) \
                           + list(r.getListOfProducts())
                for element in elements:
                    if element.isSetId() & element.isSetStoichiometry():
                        sym_math = sym_math.subs(
                            sp.sympify(element.getId(),
                                       locals=self.local_symbols),
                            sp.sympify(element.getStoichiometry())
                        )

            self.flux_vector[reaction_index] = sym_math
            if any([
                str(symbol) in reaction_ids
                for symbol in self.flux_vector[reaction_index].free_symbols
            ]):
                raise SBMLException(
                    'Kinetic laws involving reaction ids are currently'
                    ' not supported!'
                )

    @log_execution_time('processing SBML rules', logger)
    def _process_rules(self) -> None:
        """
        Process Rules defined in the SBML model.
        """
        rules = self.sbml.getListOfRules()

        rulevars = get_rule_vars(rules, local_symbols=self.local_symbols)
        fluxvars = self.flux_vector.free_symbols
        specvars = self.symbols['species']['identifier'].free_symbols
        volumevars = self.compartment_volume.free_symbols
        compartmentvars = self.compartment_symbols.free_symbols
        parametervars = sp.Matrix([
            sp.Symbol(par.getId(), real=True)
            for par in self.sbml.getListOfParameters()
        ])
        stoichvars = self.stoichiometric_matrix.free_symbols

        assignments = {}

        for rule in rules:
            # Rate rules should not be substituted for the target of the rate
            # rule.
            if rule.getTypeCode() == sbml.SBML_RATE_RULE:
                continue
            if rule.getFormula() == '':
                continue
            variable = sp.sympify(rule.getVariable(),
                                  locals=self.local_symbols)
            # avoid incorrect parsing of pow(x, -1) in symengine
            formula = sp.sympify(_parse_logical_operators(
                sbml.formulaToL3String(rule.getMath())),
                locals=self.local_symbols)
            formula = _parse_special_functions(formula)
            _check_unsupported_functions(formula, 'Rule')

            if variable in stoichvars:
                self.stoichiometric_matrix = \
                    self.stoichiometric_matrix.subs(variable, formula)

            if variable in specvars:
                if rule.getTypeCode() == sbml.SBML_ASSIGNMENT_RULE:
                    self.species_assignment_rules[variable] = formula
                    assignments[str(variable)] = formula
                else:
                    # Rate rules are handled in _process_species, and are
                    # skipped in this loop
                    raise KeyError('Only assignment and rate rules are '
                                   'currently supported for species!')

            if variable in compartmentvars:
                if rule.getTypeCode() == sbml.SBML_ASSIGNMENT_RULE:
                    self.compartment_assignment_rules[variable] = formula
                    assignments[str(variable)] = formula
                else:
                    # Rate rules are handled in _process_species, and are
                    # skipped in this loop
                    raise KeyError('Only assignment and rate rules are '
                                   'currently supported for compartments!')

            if variable in parametervars:
                if str(variable) in self.parameter_index:
                    idx = self.parameter_index[str(variable)]
                    self.symbols['parameter']['value'][idx] \
                        = float(formula)
                else:
                    self.sbml.removeParameter(str(variable))
                    assignments[str(variable)] = formula

            if variable in fluxvars:
                self.flux_vector = self.flux_vector.subs(variable, formula)

            if variable in volumevars:
                self.compartment_volume = \
                    self.compartment_volume.subs(variable, formula)

            if variable in rulevars:
                for nested_rule in rules:
                    nested_formula = sp.sympify(
                        sbml.formulaToL3String(nested_rule.getMath()),
                        locals=self.local_symbols)
                    nested_formula = \
                        nested_formula.subs(variable, formula)
                    nested_rule.setFormula(str(nested_formula))

                for variable in assignments:
                    assignments[variable].subs(variable, formula)

        # do this at the very end to ensure we have flattened all recursive
        # rules
        for variable in assignments.keys():
            self._replace_in_all_expressions(
                sp.Symbol(variable, real=True),
                assignments[variable]
            )
        for comp, vol in zip(self.compartment_symbols,
                             self.compartment_volume):
            self._replace_in_all_expressions(
                comp, vol
            )

    def _process_volume_conversion(self) -> None:
        """
        Convert equations from amount to volume.
        """
        compartments = self.species_compartment
        for comp, vol in zip(self.compartment_symbols,
                             self.compartment_volume):
            if comp not in self.compartment_rate_rules:
                compartments = compartments.subs(comp, vol)
        for index, sunits in enumerate(self.species_has_only_substance_units):
            if sunits:
                self.flux_vector = \
                    self.flux_vector.subs(
                        self.symbols['species']['identifier'][index],
                        self.symbols['species']['identifier'][index]
                        * compartments[index]
                    )

    def _process_time(self) -> None:
        """
        Convert time_symbol into cpp variable.
        """
        sbml_time_symbol = sp.Symbol('time', real=True)
        amici_time_symbol = sp.Symbol('t', real=True)
        self.amici_time_symbol = amici_time_symbol

        self._replace_in_all_expressions(sbml_time_symbol, amici_time_symbol)

    @log_execution_time('processing SBML observables', logger)
    def _process_observables(self,
                             observables: Dict[str, Dict[str, str]],
                             sigmas: Dict[str, Union[str, float]],
                             noise_distributions: Dict[str, str]) -> None:
        """
        Perform symbolic computations required for objective function
        evaluation.

        :param observables:
            dictionary(observableId: {'name':observableName
            (optional), 'formula':formulaString)})
            to be added to the model

        :param sigmas:
            dictionary(observableId: sigma value or (existing)
            parameter name)

        :param noise_distributions:
            dictionary(observableId: noise type)
            See :func:`sbml2amici`.
        """

        if observables is None:
            observables = {}

        if sigmas is None:
            sigmas = {}
        else:
            # Ensure no non-existing observableIds have been specified
            # (no problem here, but usually an upstream bug)
            unknown_ids = set(sigmas.keys()) - set(observables.keys())
            if unknown_ids:
                raise ValueError(
                    f"Sigma provided for unknown observableIds: "
                    f"{unknown_ids}.")

        if noise_distributions is None:
            noise_distributions = {}
        else:
            # Ensure no non-existing observableIds have been specified
            # (no problem here, but usually an upstream bug)
            unknown_ids = set(noise_distributions.keys()) - \
                          set(observables.keys())
            if unknown_ids:
                raise ValueError(
                    f"Noise distribution provided for unknown observableIds: "
                    f"{unknown_ids}.")

        species_syms = self.symbols['species']['identifier']
        assignments = {str(c):str(r)
                       for c, r in self.compartment_assignment_rules.items()}
        assignments.update({str(s):str(r)
                            for s, r in self.species_assignment_rules.items()})

        def replace_assignments(formula: str) -> sp.Basic:
            """
            Replace assignment rules in observables

            :param formula:
                algebraic formula of the observable

            :return:
                observable formula with assignment rules replaced
            """
            formula = sp.sympify(formula, locals=self.local_symbols)
            for s in formula.free_symbols:
                r = self.sbml.getAssignmentRuleByVariable(str(s))
                if r is not None:
                    formula = formula.replace(s, sp.sympify(
                        sbml.formulaToL3String(r.getMath()),
                        locals=self.local_symbols
                    ))
            return formula

        # add user-provided observables or make all species, and compartments
        # with assignment rules, observable
        if observables:
            # Replace logX(.) by log(., X) since symengine cannot parse the
            # former. Also replace symengine-incompatible sbml log(basis, x)
            for observable in observables:
                observables[observable]['formula'] = re.sub(
                    r'(^|\W)log(\d+)\(', r'\g<1>1/ln(\2)*ln(',
                    observables[observable]['formula']
                )
                repl = replaceLogAB(observables[observable]['formula'])
                if repl != observables[observable]['formula']:
                    warnings.warn(
                        f'Replaced "{observables[observable]["formula"]}" by '
                        f'"{repl}", assuming first argument to log() was the '
                        f'basis.'
                    )
                    observables[observable]['formula'] = repl

            observable_values = sp.Matrix([
                replace_assignments(observables[observable]['formula'])
                for observable in observables
            ])
            observable_names = [
                observables[observable]['name'] if 'name' in observables[
                    observable].keys()
                else f'y{index}'
                for index, observable in enumerate(observables)
            ]
            observable_syms = sp.Matrix([
                sp.symbols(obs, real=True) for obs in observables.keys()
            ])
            observable_ids = observables.keys()
        else:
            observable_values = copy.deepcopy(species_syms)
            observable_ids = [
                f'x{index}' for index in range(len(species_syms))
            ]
            observable_names = observable_ids[:]
            observable_syms = sp.Matrix(
                [sp.symbols(f'y{index}', real=True)
                 for index in range(len(species_syms))]
            )
            # Add compartment and species assignment rules as observables
            # Useful for passing the SBML Test Suite (compartment volumes are
            # used to calculate species amounts).
            # The id's and names below may conflict with the automatically
            # generated id's and names above.
            for compartment in self.compartment_assignment_rules:
                observable_values = observable_values.col_join(sp.Matrix(
                    [self.compartment_assignment_rules[compartment]]))
                observable_ids.append(str(compartment))
                observable_names.append(str(compartment))
                observable_syms = observable_syms.col_join(sp.Matrix(
                    [compartment]))
            for species in self.species_assignment_rules:
                x_index = self.species_index[str(species)]
                observable_values[x_index] = sp.Matrix(
                    [replace_assignments(str(species))])
                observable_ids[x_index] = str(species)
                observable_names[x_index] = str(species)
                observable_syms[x_index] = sp.Matrix([species])

        sigma_y_syms = sp.Matrix(
            [sp.symbols(f'sigma{symbol}', real=True)
             for symbol in observable_syms]
        )
        sigma_y_values = sp.Matrix(
            [1.0] * len(observable_syms)
        )

        # set user-provided sigmas
        for iy, obs_name in enumerate(observables):
            if obs_name in sigmas:
                sigma_y_values[iy] = sp.sympify(sigmas[obs_name],
                                                locals=self.local_symbols)

        measurement_y_syms = sp.Matrix(
            [sp.symbols(f'm{symbol}', real=True) for symbol in observable_syms]
        )
        measurement_y_values = sp.Matrix(
            [0.0] * len(observable_syms)
        )

        # set cost functions
        llh_y_strings = []
        for y_name in observable_ids:
            llh_y_strings.append(noise_distribution_to_cost_function(
                noise_distributions.get(y_name, 'normal')))

        llh_y_values = []
        for llhYString, o_sym, m_sym, s_sym \
                in zip(llh_y_strings, observable_syms,
                       measurement_y_syms, sigma_y_syms):
            f = sp.sympify(llhYString(o_sym), locals={str(o_sym): o_sym,
                                                      str(m_sym): m_sym,
                                                      str(s_sym): s_sym})
            llh_y_values.append(f)
        llh_y_values = sp.Matrix(llh_y_values)

        llh_y_syms = sp.Matrix(
            [sp.Symbol(f'J{symbol}', real=True) for symbol in observable_syms]
        )

        # set symbols
        self.symbols['observable']['identifier'] = observable_syms
        self.symbols['observable']['name'] = l2s(observable_names)
        self.symbols['observable']['value'] = observable_values
        self.symbols['sigmay']['identifier'] = sigma_y_syms
        self.symbols['sigmay']['name'] = l2s(sigma_y_syms)
        self.symbols['sigmay']['value'] = sigma_y_values
        self.symbols['my']['identifier'] = measurement_y_syms
        self.symbols['my']['name'] = l2s(measurement_y_syms)
        self.symbols['my']['value'] = measurement_y_values
        self.symbols['llhy']['value'] = llh_y_values
        self.symbols['llhy']['name'] = l2s(llh_y_syms)
        self.symbols['llhy']['identifier'] = llh_y_syms

<<<<<<< HEAD
    def process_conservation_laws(self, ode_model, volume_updates) -> List:
=======
    def process_conservation_laws(self, ode_model) -> None:
>>>>>>> 6fcbb258
        """
        Find conservation laws in reactions and species.

        :param ode_model:
            ODEModel object with basic definitions

<<<<<<< HEAD
        :param volume_updates:
            List with updates for the stoichiometrix matrix accounting for
            compartment volumes

        :returns volume_updates_solver:
            List (according to reduced stoichiometry) with updates for the
            stoichiometrix matrix accounting for compartment volumes
=======
>>>>>>> 6fcbb258
        """
        conservation_laws = []

        # So far, only conservation laws for constant species are supported
<<<<<<< HEAD
        species_solver = self._add_conservation_for_constant_species(
            ode_model, conservation_laws)

        # prune out species from stoichiometry and
        volume_updates_solver = self._reduce_stoichiometry(species_solver,
                                                           volume_updates)
=======
        self._add_conservation_for_constant_species(ode_model,
                                                    conservation_laws)
>>>>>>> 6fcbb258

        # add the found CLs to the ode_model
        for cl in conservation_laws:
            ode_model.add_conservation_law(**cl)

<<<<<<< HEAD
        return volume_updates_solver

=======
>>>>>>> 6fcbb258
    def _add_conservation_for_constant_species(
            self,
            ode_model: ODEModel,
            conservation_laws: List[ConservationLaw]
<<<<<<< HEAD
    ) -> List[int]:
=======
    ) -> None:
>>>>>>> 6fcbb258
        """
        Adds constant species to conservations laws

        :param ode_model:
            ODEModel object with basic definitions

        :param conservation_laws:
            List of already known conservation laws
<<<<<<< HEAD

        :returns species_solver:
            List of species indices which remain later in the ODE solver
=======
>>>>>>> 6fcbb258
        """

        # decide which species to keep in stoichiometry
        species_solver = list(range(ode_model.nx_rdata()))

        # iterate over species, find constant ones
        for ix in reversed(range(ode_model.nx_rdata())):
            if ode_model.state_is_constant(ix):
                # dont use sym('x') here since conservation laws need to be
                # added before symbols are generated
                target_state = ode_model._states[ix].get_id()
                total_abundance = sp.Symbol(f'tcl_{target_state}')
                conservation_laws.append({
                    'state': target_state,
                    'total_abundance': total_abundance,
                    'state_expr': total_abundance,
                    'abundance_expr': target_state,
                })
                # mark species to delete from stoichiometrix matrix
                species_solver.pop(ix)

<<<<<<< HEAD
        return species_solver

    def _reduce_stoichiometry(self, species_solver, volume_updates) -> List:
        """
        Reduces the stoichiometry with respect to conserved quantities

        :param species_solver:
            List of species indices which remain later in the ODE solver

        :param volume_updates:
            List with updates for the stoichiometrix matrix accounting for
            compartment volumes

        :returns volume_updates_solver:
            List (according to reduced stoichiometry) with updates for the
            stoichiometrix matrix accounting for compartment volumes
        """

=======
>>>>>>> 6fcbb258
        # prune out constant species from stoichiometric matrix
        self.stoichiometric_matrix = \
            self.stoichiometric_matrix[species_solver, :]

<<<<<<< HEAD
        # updates of stoichiometry (later dxdotdw in ode_exporter) must be
        # corrected for conserved quantities:
        volume_updates_solver = []
        for update in volume_updates:
            x_index = update[0]
            if x_index in species_solver:
                x_index = species_solver.index(x_index)
                volume_updates_solver.append((x_index, update[1], update[2]))

        return volume_updates_solver


=======
>>>>>>> 6fcbb258
    def _replace_in_all_expressions(self,
                                    old: sp.Symbol,
                                    new: sp.Symbol) -> None:
        """
        Replace 'old' by 'new' in all symbolic expressions.

        :param old:
            symbolic variables to be replaced

        :param new:
            replacement symbolic variables
        """
        # Avoid replacing variables with rates
        if old not in set((*self.compartment_rate_rules.keys(),
                           *self.species_rate_rules.keys())):
            fields = [
                'stoichiometric_matrix', 'flux_vector',
            ]
            for field in fields:
                if field in dir(self):
                    self.__setattr__(field, self.__getattribute__(field).subs(
                        old, new
                    ))
            for compartment in self.compartment_rate_rules:
                self.compartment_rate_rules[compartment] = \
                    self.compartment_rate_rules[compartment].subs(old, new)
            for species in self.species_rate_rules:
                self.species_rate_rules[species] = \
                    self.species_rate_rules[species].subs(old, new)

        symbols = [
            'species', 'observable',
        ]
        for symbol in symbols:
            if symbol in self.symbols:
                # Initial species values that are specified as amounts need to
                # be divided by their compartment volume to obtain
                # concentration. The condition below ensures that species
                # initial amount is divided by the initial compartment size,
                # and not the expression for a compartment assignment rule.
                if symbol == 'species' and (
                        old in self.compartment_assignment_rules):
                    comp_v0 = self.compartment_volume[
                        list(self.compartment_symbols).index(old)]
                    self.symbols[symbol]['value'] = \
                        self.symbols[symbol]['value'].subs(old, comp_v0)
                else:
                    # self.symbols['observable'] may not yet be defined.
                    if not self.symbols[symbol]:
                        continue
                    self.symbols[symbol]['value'] = \
                        self.symbols[symbol]['value'].subs(old, new)

        for compartment in self.compartment_assignment_rules:
            self.compartment_assignment_rules[compartment] = \
                self.compartment_assignment_rules[compartment].subs(old, new)
        # Initial compartment volume may also be specified with an assignment
        # rule (at the end of the _process_species method), hence needs to be
        # processed here too.
        for index in range(len(self.compartment_volume)):
            if 'amici_time_symbol' in dir(self) and (
                    new == self.amici_time_symbol):
                self.compartment_volume[index] = \
                    self.compartment_volume[index].subs(old, 0)
            else:
                self.compartment_volume[index] = \
                    self.compartment_volume[index].subs(old, new)

    def _clean_reserved_symbols(self) -> None:
        """
        Remove all reserved symbols from self.symbols
        """
        reserved_symbols = ['k', 'p', 'y', 'w']
        for sym in reserved_symbols:
            old_symbol = sp.Symbol(sym, real=True)
            new_symbol = sp.Symbol('amici_' + sym, real=True)
            self._replace_in_all_expressions(old_symbol, new_symbol)
            for symbol in self.symbols.keys():
                if 'identifier' in self.symbols[symbol].keys():
                    self.symbols[symbol]['identifier'] = \
                        self.symbols[symbol]['identifier'].subs(old_symbol,
                                                                new_symbol)

    def _replace_special_constants(self) -> None:
        """
        Replace all special constants by their respective SBML
        csymbol definition
        """
        constants = [
            (sp.Symbol('avogadro', real=True), sp.Symbol('6.02214179e23')),
        ]
        for constant, value in constants:
            # do not replace if any symbol is shadowing default definition
            if not any([constant in self.symbols[symbol]['identifier']
                        for symbol in self.symbols.keys()
                        if 'identifier' in self.symbols[symbol].keys()]):
                self._replace_in_all_expressions(constant, value)
            else:
                # yes sbml supports this but we wont. Are you really expecting
                # to be saved if you are trying to shoot yourself in the foot?
                raise SBMLException(
                    f'Encountered currently unsupported element id {constant}!'
                )


def get_rule_vars(rules: List[sbml.Rule],
                  local_symbols: Dict[str, sp.Symbol] = None) -> sp.Matrix:
    """
    Extract free symbols in SBML rule formulas.

    :param rules:
        sbml definitions of rules

    :param local_symbols:
        locals to pass to sympy.sympify

    :return:
        Tuple of free symbolic variables in the formulas all provided rules
    """
    return sp.Matrix(
        [sp.sympify(sbml.formulaToL3String(rule.getMath()),
                    locals=local_symbols)
         for rule in rules if rule.getFormula() != '']
    ).free_symbols


def replaceLogAB(x: str) -> str:
    """
    Replace log(a, b) in the given string by ln(b)/ln(a).

    Works for nested parentheses and nested 'log's. This can be used to
    circumvent the incompatible argument order between symengine (log(x,
    basis)) and libsbml (log(basis, x)).

    :param x:
        string to replace

    :return:
        string with replaced 'log's
    """

    match = re.search(r'(^|\W)log\(', x)
    if not match:
        return x

    # index of 'l' of 'log'
    log_start = match.start() if match.end() - match.start() == 4 \
        else match.start() + 1
    level = 0  # parenthesis level
    pos_comma = -1  # position of comma in log(a,b)
    for i in range(log_start + 4, len(x)):
        if x[i] == '(':
            level += 1
        elif x[i] == ')':
            level -= 1
            if level == -1:
                break
        elif x[i] == ',' and level == 0:
            pos_comma = i

    if pos_comma < 0:
        # was log(a), not log(a,b), so nothing to replace
        return x

    prefix = x[:log_start]
    suffix = x[i+1:]
    basis = x[log_start+4: pos_comma]
    a = x[pos_comma+1: i]

    replacement = f'{prefix}ln({a})/ln({basis}){suffix}'

    return replaceLogAB(replacement)


def l2s(inputs: List) -> List[str]:
    """
    Transforms a list into list of strings.

    :param inputs:
        objects

    :return: list of str(object)
    """
    return [str(inp) for inp in inputs]


def _check_lib_sbml_errors(sbml_doc: sbml.SBMLDocument,
                           show_warnings: bool = False) -> None:
    """
        Checks the error log in the current self.sbml_doc.

    :param sbml_doc:
        SBML document

    :param show_warnings:
        display SBML warnings
    """
    num_warning = sbml_doc.getNumErrors(sbml.LIBSBML_SEV_WARNING)
    num_error = sbml_doc.getNumErrors(sbml.LIBSBML_SEV_ERROR)
    num_fatal = sbml_doc.getNumErrors(sbml.LIBSBML_SEV_FATAL)

    if num_warning + num_error + num_fatal:
        for iError in range(0, sbml_doc.getNumErrors()):
            error = sbml_doc.getError(iError)
            # we ignore any info messages for now
            if error.getSeverity() >= sbml.LIBSBML_SEV_ERROR \
                    or (show_warnings and
                        error.getSeverity() >= sbml.LIBSBML_SEV_WARNING):
                logger.error(f'libSBML {error.getCategoryAsString()} '
                             f'({error.getSeverityAsString()}):'
                             f' {error.getMessage()}')

    if num_error + num_fatal:
        raise SBMLException(
            'SBML Document failed to load (see error messages above)'
        )


def _check_unsupported_functions(sym: sp.Basic,
                                 expression_type: str,
                                 full_sym: sp.Basic = None):
    """
    Recursively checks the symbolic expression for unsupported symbolic
    functions

    :param sym:
        symbolic expressions

    :param expression_type:
        type of expression, only used when throwing errors
    """
    if full_sym is None:
        full_sym = sym

    unsupported_functions = [
        sp.functions.factorial, sp.functions.ceiling, sp.functions.floor,
        sp.function.UndefinedFunction
    ]

    unsupp_fun_type = next(
        (
            fun_type
            for fun_type in unsupported_functions
            if isinstance(sym.func, fun_type)
        ),
        None
    )
    if unsupp_fun_type:
        raise SBMLException(f'Encountered unsupported expression '
                            f'"{sym.func}" of type '
                            f'"{unsupp_fun_type}" as part of a '
                            f'{expression_type}: "{full_sym}"!')
    for fun in list(sym._args) + [sym]:
        unsupp_fun_type = next(
            (
                fun_type
                for fun_type in unsupported_functions
                if isinstance(fun, fun_type)
            ),
            None
        )
        if unsupp_fun_type:
            raise SBMLException(f'Encountered unsupported expression '
                                f'"{fun}" of type '
                                f'"{unsupp_fun_type}" as part of a '
                                f'{expression_type}: "{full_sym}"!')
        if fun is not sym:
            _check_unsupported_functions(fun, expression_type)


def _parse_special_functions(sym: sp.Basic, toplevel: bool = True) -> sp.Basic:
    """
    Recursively checks the symbolic expression for functions which have be
    to parsed in a special way, such as piecewise functions

    :param sym:
        symbolic expressions

    :param toplevel:
        as this is called recursively, are we in the top level expression?
    """
    args = tuple(_parse_special_functions(arg, False) for arg in sym._args)

    if sym.__class__.__name__ == 'abs':
        return sp.Abs(sym._args[0])
    elif sym.__class__.__name__ == 'xor':
        return sp.Xor(*sym.args)
    elif sym.__class__.__name__ == 'piecewise':
        # how many condition-expression pairs will we have?
        return sp.Piecewise(*grouper(args, 2, True))
    elif isinstance(sym, (sp.Function, sp.Mul, sp.Add)):
        sym._args = args
    elif toplevel:
        # Replace boolean constants by numbers so they can be differentiated
        #  must not replace in Piecewise function. Therefore, we only replace
        #  it the complete expression consists only of a Boolean value.
        if isinstance(sym, spTrue):
            sym = sp.Float(1.0)
        elif isinstance(sym, spFalse):
            sym = sp.Float(0.0)

    return sym


def _parse_logical_operators(math_str: str) -> Union[str, None]:
    """
    Parses a math string in order to replace logical operators by a form
    parsable for sympy

    :param math_str:
        str with mathematical expression
    :param math_str:
        parsed math_str
    """
    if math_str is None:
        return None

    if ' xor(' in math_str or ' Xor(' in math_str:
        raise SBMLException('Xor is currently not supported as logical '
                            'operation.')

    return (math_str.replace('&&', '&')).replace('||', '|')


def grouper(iterable: Iterable, n: int,
            fillvalue: Any = None) -> Iterable[Iterable]:
    """
    Collect data into fixed-length chunks or blocks

    grouper('ABCDEFG', 3, 'x') --> ABC DEF Gxx"

    :param iterable:
        any iterable

    :param n:
        chunk length

    :param fillvalue:
        padding for last chunk if length < n

    :return: itertools.zip_longest of requested chunks
    """
    args = [iter(iterable)] * n
    return itt.zip_longest(*args, fillvalue=fillvalue)


def assignmentRules2observables(sbml_model,
                                filter_function=lambda *_: True):
    """
    Turn assignment rules into observables.

    :param sbml_model:
        an sbml Model instance

    :param filter_function:
        callback function taking assignment variable as input and returning
        True/False to indicate if the respective rule should be
        turned into an observable

    :return:
        A dictionary(observableId:{
        'name': observableName,
        'formula': formulaString
        })
    """
    warnings.warn("This function will be removed in future releases.",
                  DeprecationWarning)
    observables = {}
    for p in sbml_model.getListOfParameters():
        parameter_id = p.getId()
        if filter_function(p):
            observables[parameter_id] = {
                'name': p.getName(),
                'formula': sbml_model.getAssignmentRuleByVariable(
                    parameter_id
                ).getFormula()
            }

    for parameter_id in observables:
        sbml_model.removeRuleByVariable(parameter_id)
        sbml_model.removeParameter(parameter_id)

    return observables


def noise_distribution_to_cost_function(
        noise_distribution: str
) -> Callable[[str], str]:
    """
    Parse noise distribution string to a cost function definition amici can
    work with.

    :param noise_distribution: An identifier specifying a noise model.
        Possible values are {'normal', 'log-normal', 'log10-normal', 'laplace',
        'log-laplace', 'log10-laplace'}

    :return: A function that takes a strSymbol and then creates a cost
        function string (negative log-likelihood) from it, which can be
        sympified.
    """
    if noise_distribution in ['normal', 'lin-normal']:
        def nllh_y_string(str_symbol):
            return f'0.5*log(2*pi*sigma{str_symbol}**2) ' \
                f'+ 0.5*(({str_symbol} - m{str_symbol}) ' \
                f'/ sigma{str_symbol})**2'
    elif noise_distribution == 'log-normal':
        def nllh_y_string(str_symbol):
            return f'0.5*log(2*pi*sigma{str_symbol}**2*m{str_symbol}**2) ' \
                f'+ 0.5*((log({str_symbol}) - log(m{str_symbol})) ' \
                f'/ sigma{str_symbol})**2'
    elif noise_distribution == 'log10-normal':
        def nllh_y_string(str_symbol):
            return f'0.5*log(2*pi*sigma{str_symbol}**2' \
                f'*m{str_symbol}**2*log(10)**2) ' \
                f'+ 0.5*((log({str_symbol}, 10) - log(m{str_symbol}, 10)) ' \
                f'/ sigma{str_symbol})**2'
    elif noise_distribution in ['laplace', 'lin-laplace']:
        def nllh_y_string(str_symbol):
            return f'log(2*sigma{str_symbol}) ' \
                f'+ Abs({str_symbol} - m{str_symbol}) ' \
                f'/ sigma{str_symbol}'
    elif noise_distribution == 'log-laplace':
        def nllh_y_string(str_symbol):
            return f'log(2*sigma{str_symbol}*m{str_symbol}) ' \
                f'+ Abs(log({str_symbol}) - log(m{str_symbol})) ' \
                f'/ sigma{str_symbol}'
    elif noise_distribution == 'log10-laplace':
        def nllh_y_string(str_symbol):
            return f'log(2*sigma{str_symbol}*m{str_symbol}*log(10)) ' \
                f'+ Abs(log({str_symbol}, 10) - log(m{str_symbol}, 10)) ' \
                f'/ sigma{str_symbol}'
    else:
        raise ValueError(
            f"Cost identifier {noise_distribution} not recognized.")

    return nllh_y_string<|MERGE_RESOLUTION|>--- conflicted
+++ resolved
@@ -1269,18 +1269,13 @@
         self.symbols['llhy']['name'] = l2s(llh_y_syms)
         self.symbols['llhy']['identifier'] = llh_y_syms
 
-<<<<<<< HEAD
     def process_conservation_laws(self, ode_model, volume_updates) -> List:
-=======
-    def process_conservation_laws(self, ode_model) -> None:
->>>>>>> 6fcbb258
         """
         Find conservation laws in reactions and species.
 
         :param ode_model:
             ODEModel object with basic definitions
 
-<<<<<<< HEAD
         :param volume_updates:
             List with updates for the stoichiometrix matrix accounting for
             compartment volumes
@@ -1288,42 +1283,29 @@
         :returns volume_updates_solver:
             List (according to reduced stoichiometry) with updates for the
             stoichiometrix matrix accounting for compartment volumes
-=======
->>>>>>> 6fcbb258
         """
         conservation_laws = []
 
         # So far, only conservation laws for constant species are supported
-<<<<<<< HEAD
         species_solver = self._add_conservation_for_constant_species(
             ode_model, conservation_laws)
 
         # prune out species from stoichiometry and
         volume_updates_solver = self._reduce_stoichiometry(species_solver,
                                                            volume_updates)
-=======
-        self._add_conservation_for_constant_species(ode_model,
-                                                    conservation_laws)
->>>>>>> 6fcbb258
 
         # add the found CLs to the ode_model
         for cl in conservation_laws:
             ode_model.add_conservation_law(**cl)
 
-<<<<<<< HEAD
         return volume_updates_solver
 
-=======
->>>>>>> 6fcbb258
     def _add_conservation_for_constant_species(
             self,
             ode_model: ODEModel,
             conservation_laws: List[ConservationLaw]
-<<<<<<< HEAD
+
     ) -> List[int]:
-=======
-    ) -> None:
->>>>>>> 6fcbb258
         """
         Adds constant species to conservations laws
 
@@ -1332,12 +1314,9 @@
 
         :param conservation_laws:
             List of already known conservation laws
-<<<<<<< HEAD
 
         :returns species_solver:
             List of species indices which remain later in the ODE solver
-=======
->>>>>>> 6fcbb258
         """
 
         # decide which species to keep in stoichiometry
@@ -1359,7 +1338,6 @@
                 # mark species to delete from stoichiometrix matrix
                 species_solver.pop(ix)
 
-<<<<<<< HEAD
         return species_solver
 
     def _reduce_stoichiometry(self, species_solver, volume_updates) -> List:
@@ -1378,13 +1356,10 @@
             stoichiometrix matrix accounting for compartment volumes
         """
 
-=======
->>>>>>> 6fcbb258
         # prune out constant species from stoichiometric matrix
         self.stoichiometric_matrix = \
             self.stoichiometric_matrix[species_solver, :]
 
-<<<<<<< HEAD
         # updates of stoichiometry (later dxdotdw in ode_exporter) must be
         # corrected for conserved quantities:
         volume_updates_solver = []
@@ -1397,8 +1372,6 @@
         return volume_updates_solver
 
 
-=======
->>>>>>> 6fcbb258
     def _replace_in_all_expressions(self,
                                     old: sp.Symbol,
                                     new: sp.Symbol) -> None:
