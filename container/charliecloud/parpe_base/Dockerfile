--- conflicted
+++ resolved
@@ -1,8 +1,4 @@
-<<<<<<< HEAD
-FROM ubuntu:19.10
-=======
 FROM ubuntu:20.04
->>>>>>> 30e0a0fe
 
 COPY . /u18
 
