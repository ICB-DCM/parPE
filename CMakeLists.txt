cmake_minimum_required(VERSION 3.0)
project(parpe)

set(CMAKE_MODULE_PATH ${CMAKE_CURRENT_LIST_DIR}/CMakeModules/)

# Ensure CMAKE_BUILD_TYPE is always set
include(BuildType)

set(CMAKE_DEBUG_POSTFIX "-dbg")
set(CMAKE_C_FLAGS "${CMAKE_C_FLAGS} -std=c99 -Wall -Wno-unused-function -fopenmp -D_GNU_SOURCE") # -D_GNU_SOURCE for pthread recursive mutex issues
set(CMAKE_CXX_FLAGS "${CMAKE_CXX_FLAGS} -std=c++11 -Wall -Wno-unused-function -fopenmp -D_GNU_SOURCE") # -D_GNU_SOURCE for pthread recursive mutex issues

# <build optimized>
if(CMAKE_BUILD_TYPE MATCHES Release OR CMAKE_BUILD_TYPE MATCHES RelWithDebInfo)
    include(CheckCXXCompilerFlag)
    CHECK_CXX_COMPILER_FLAG(-xHOST COMPILER_SUPPORTS_XHOST)
    CHECK_CXX_COMPILER_FLAG(-march=native COMPILER_SUPPORTS_MARCHNATIVE)

    if(COMPILER_SUPPORTS_XHOST)
        set(CMAKE_CXX_FLAGS "${CMAKE_CXX_FLAGS} -xHOST")
    endif()
    if(COMPILER_SUPPORTS_MARCHNATIVE)
        set(CMAKE_CXX_FLAGS "${CMAKE_CXX_FLAGS} -march=native")
    endif()
endif()
# </build optimized>

# <versioning>
# Version number from git
add_custom_target(get_version ALL
    COMMAND ${CMAKE_COMMAND} -DINFILE=${PROJECT_SOURCE_DIR}/common/src/parpeVersion.h.in
    -DOUTFILE=${PROJECT_SOURCE_DIR}/common/src/parpeVersion.h
    -P ${PROJECT_SOURCE_DIR}/CMakeModules/ConfigureVersion.cmake)

include("getVersion")
include("split_version")
split_version(${PARPE_VERSION} libname major minor patch)
# </versioning>


# <Build options>
set(BUILD_TESTS TRUE CACHE BOOL "Build tests? (requires cppUTest)")
set(BUILD_EXAMPLES TRUE CACHE BOOL "Build examples?")
set(BUILD_DOCS FALSE CACHE BOOL "Generate documentation?")
set(BLAS "CBLAS" CACHE STRING "BLAS library to use")
set_property(CACHE BLAS PROPERTY STRINGS "CBLAS" "MKL")
#set(USE_MPI TRUE CACHE BOOL "Use MPI?")
set(IPOPT_DIR "" CACHE PATH "IpOpt root directory")
set(IPOPT_INCLUDE_DIRS "${IPOPT_DIR}/include/coin/"  CACHE PATH "IpOpt include directory")
set(IPOPT_LIBRARIES ${IPOPT_DIR}/lib/libipopt.a ${IPOPT_DIR}/lib/libcoinhsl.a gfortran CACHE STRINGS "IpOpt library")
set(CERES_INCLUDE_DIRS "" "/usr/include/eigen3" CACHE PATH "CERES include directories")
set(CERES_LIBRARIES "" CACHE STRINGS "CERES libraries")
set(PARPE_ENABLE_IPOPT TRUE CACHE BOOL "Enable ipopt optimizer?")
set(PARPE_ENABLE_CERES TRUE CACHE BOOL "Enable ceres optimizer?")
set(PARPE_ENABLE_DLIB FALSE CACHE BOOL "Enable dlib optimizers?")
set(PARPE_ENABLE_TOMS611 FALSE CACHE BOOL "Enable toms611 optimizers?")
set(PARPE_ENABLE_FSQP FALSE CACHE BOOL "Enable FSQP optimizers?")

# Enable MPI? Currently mandatory.
set(USE_MPI ON)
if(${USE_MPI})
    find_package(MPI REQUIRED)
    add_definitions(-DUSE_MPI)
    # TODO get from findpackage or compiler
    set(MPI_INCLUDE_DIR "/usr/lib/openmpi/include/" CACHE PATH "MPI include directory")
endif(${USE_MPI})
# </Build options>

if(${ENABLE_DLIB})
    set(DLIB_DIR "${CMAKE_CURRENT_LIST_DIR}/ThirdParty/dlib-19.7" CACHE FILEPATH "DLIB base directory")
endif(${ENABLE_DLIB})

# write config header
configure_file(${CMAKE_CURRENT_LIST_DIR}/common/src/parpeConfig.h.in ${CMAKE_CURRENT_LIST_DIR}/common/src/parpeConfig.h @ONLY)

# PThreads
set(THREADS_PREFER_PTHREAD_FLAG ON)
find_package(Threads REQUIRED)


# HDF5
#set(HDF5_PREFER_PARALLEL TRUE)
find_package(HDF5 COMPONENTS CXX C HL REQUIRED)

<<<<<<< HEAD

include_directories(
    common/src/
    ${HDF5_INCLUDE_DIRS}
    ${MPI_INCLUDE_DIR}
    ThirdParty/gsl
    )

=======
set(HDF5_LIBRARIES ${HDF5_HL_LIBRARIES} ${HDF5_C_LIBRARIES} ${HDF5_CXX_LIBRARIES})
#set(GSL_INCLUDE_DIRS ${CMAKE_SOURCE_DIR}/ThirdParty/gsl)
>>>>>>> f1386a18

# Build tests?
if(${BUILD_TESTS})
    include (CTest)

    # --allow-run-as-root is required for running on shippable systems
    set(TESTS_MPIEXEC_COMMAND mpiexec --allow-run-as-root -n 4 CACHE STRING "")

    # CppUTest
    find_package(CppUTest REQUIRED)
    add_definitions(-DD_MemoryLeakWarningPlugin_h) # prevent undefined reference to operator new; new is redefined even when memoryleakdetector is disabled

    # <Coverage>
    # Create test coverage reports?
    set(GCOV_REPORT FALSE CACHE BOOL "Create GCOV report?")
    set(GCOVR_REPORT FALSE CACHE BOOL "Create GCOVR report?")
    set(COVERAGE_DEPENDENCIES unittests_common unittests_amici unittests_loadbalancer unittests_optimization)

    if(${GCOV_REPORT})
        if(${CMAKE_COMPILER_IS_GNUCXX})
            # NOTE: LCOV uses absolute paths for exclusion; arguments must be enclosed in single quotes
            set(COVERAGE_EXCLUDES '/usr/*' '${CMAKE_CURRENT_LIST_DIR}/ThirdParty/*' '${CMAKE_CURRENT_LIST_DIR}/deps/*' '${CMAKE_CURRENT_LIST_DIR}/amici/examples/steadystate/model/*')
            set(GCOV_LIBRARY gcov)
            include(CodeCoverage)
            APPEND_COVERAGE_COMPILER_FLAGS()
            setup_target_for_coverage(
                NAME ${PROJECT_NAME}_coverage
                EXECUTABLE ctest -R unittests
                DEPENDENCIES ${COVERAGE_DEPENDENCIES})
        else()
            message("Not creating coverage report, because coamici/examples/steadystate/modelamici/examples/steadystate/modelmpiler is not GCC but ${CMAKE_CXX_COMPILER_ID}.")
        endif()
    endif()

    if(${GCOVR_REPORT})
        if(${CMAKE_COMPILER_IS_GNUCXX})

            # NOTE: GCOVR uses regexs on relative paths from ${PROJECT_BINARY_DIR} for exclusion
            set(COVERAGE_EXCLUDES "^ThirdParty/" "^deps/" "^amici/examples/steadystate/model/")
            set(GCOV_LIBRARY gcov)
            include(CodeCoverage)
            APPEND_COVERAGE_COMPILER_FLAGS()
            setup_target_for_coverage_cobertura(
                NAME ${PROJECT_NAME}_coverage_cobertura
                EXECUTABLE ctest
                DEPENDENCIES ${COVERAGE_DEPENDENCIES})
        else()
            message("Not creating coverage report, because compiler is not GCC but ${CMAKE_CXX_COMPILER_ID}.")
        endif()
    endif()
    # </Coverage>
endif(${BUILD_TESTS})


# <Documentation (doxygen)>
if(BUILD_DOCS)
    find_package(Doxygen)
    if(NOT DOXYGEN_FOUND)
        message(FATAL_ERROR "Doxygen is needed to build the documentation.")
    endif()

    set(doxyfile_in ${CMAKE_CURRENT_LIST_DIR}/doc/Doxyfile.in)
    set(doxyfile ${CMAKE_CURRENT_LIST_DIR}/doc/Doxyfile)
    configure_file(${doxyfile_in} ${doxyfile} @ONLY)

    add_custom_target(doc
        COMMAND ${DOXYGEN_EXECUTABLE} ${doxyfile}
        COMMAND cd ${CMAKE_CURRENT_LIST_DIR}/doc/doxy/latex/ && pdflatex refman.tex
        WORKING_DIRECTORY ${CMAKE_CURRENT_LIST_DIR}
        COMMENT "Generating API documentation with Doxygen"
        VERBATIM)
endif()
# </Documentation (doxygen)>

include(clang-tools)

# calc lines of code
add_custom_target(cloc
    COMMAND cloc misc amici common optimization loadbalancer --fullpath --not-match-d=amici/examples/steadystate/model/*
    WORKING_DIRECTORY ${CMAKE_CURRENT_LIST_DIR}
    COMMENT "Counting lines of code"
    VERBATIM)


add_subdirectory(common)
add_subdirectory(optimization)
add_subdirectory(loadbalancer)
add_subdirectory(amici)

# create single library
add_library(${PROJECT_NAME} "")
target_link_libraries(${PROJECT_NAME} PUBLIC parpecommon parpeloadbalancer parpeoptimization parpeamici)


# <Export cmake configuration>
install(TARGETS ${PROJECT_NAME} EXPORT ParPETargets
    LIBRARY DESTINATION lib
    ARCHIVE DESTINATION lib
    RUNTIME DESTINATION bin
    INCLUDES DESTINATION include
    )
export(EXPORT ParPETargets
    FILE "${CMAKE_CURRENT_BINARY_DIR}/ParPETargets.cmake"
    NAMESPACE Upstream::
    )

include(CMakePackageConfigHelpers)
configure_package_config_file(CMakeModules/ParPEConfig.cmake.in ${CMAKE_CURRENT_BINARY_DIR}/ParPEConfig.cmake
                              INSTALL_DESTINATION ${LIB_INSTALL_DIR}/cmake/)
write_basic_package_version_file(${CMAKE_CURRENT_BINARY_DIR}/ParPEConfigVersion.cmake
                                 VERSION "${major}.${minor}.${patch}"
                                 COMPATIBILITY ExactVersion )
install(FILES ${CMAKE_CURRENT_BINARY_DIR}/ParPEConfig.cmake ${CMAKE_CURRENT_BINARY_DIR}/ParPEConfigVersion.cmake
        DESTINATION ${LIB_INSTALL_DIR}/cmake/)

configure_file(CMakeModules/ParPEConfig.cmake.in
    "${CMAKE_CURRENT_BINARY_DIR}/ParPEConfig.cmake"
    @ONLY
    )
# Register package
export(PACKAGE ParPE)
# </Export cmake configuration>

# <Package configuration>
set (CPACK_PACKAGE_VERSION_MAJOR "${major}")
set (CPACK_PACKAGE_VERSION_MINOR "${minor}")
set (CPACK_PACKAGE_VERSION_PATCH "${patch}")
include (CPack)
# </Package configuration><|MERGE_RESOLUTION|>--- conflicted
+++ resolved
@@ -82,19 +82,8 @@
 #set(HDF5_PREFER_PARALLEL TRUE)
 find_package(HDF5 COMPONENTS CXX C HL REQUIRED)
 
-<<<<<<< HEAD
-
-include_directories(
-    common/src/
-    ${HDF5_INCLUDE_DIRS}
-    ${MPI_INCLUDE_DIR}
-    ThirdParty/gsl
-    )
-
-=======
 set(HDF5_LIBRARIES ${HDF5_HL_LIBRARIES} ${HDF5_C_LIBRARIES} ${HDF5_CXX_LIBRARIES})
-#set(GSL_INCLUDE_DIRS ${CMAKE_SOURCE_DIR}/ThirdParty/gsl)
->>>>>>> f1386a18
+set(GSL_INCLUDE_DIRS ${CMAKE_SOURCE_DIR}/ThirdParty/gsl)
 
 # Build tests?
 if(${BUILD_TESTS})
