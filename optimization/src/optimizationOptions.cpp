--- conflicted
+++ resolved
@@ -292,15 +292,8 @@
 #else
         return nullptr;
 #endif
-<<<<<<< HEAD
-    default:
-        /* Currently, this case should never happen. 
-         * It's just here to fix a compiler warning */
-        return nullptr;
-=======
     case optimizerName::OPTIMIZER_MINIBATCH_1:
         throw ParPEException("optimizerFactory() cannot be used with minibatch optimizer.");
->>>>>>> cc5bc55c
     }
 
     return nullptr;
