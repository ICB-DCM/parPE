#include "optimizationProblem.h"
#include "logging.h"
#include "misc.h"
#include "optimizationOptions.h"
#include <optimizer.h>
#include <parpeException.h>
#include <minibatchOptimization.h>

#include <cstdio>
#include <cstdlib>
#include <cstring>
#include <iostream>
#include <cassert>
#include <numeric>
#include <random>
#include <memory>

namespace parpe {


/**
 * @brief getLocalOptimum
 * @param problem
 * @return int indicating status. 0: success, != 0: failure
 */

int getLocalOptimum(OptimizationProblem *problem) {
    // TODO how to make this nicer? minibatchOptimizer should not inherit
    // from Optimizer since they have different interfaces, so we can not
    // use the same factory method
    auto options = problem->getOptimizationOptions();
    if(options.optimizer == optimizerName::OPTIMIZER_MINIBATCH_1) {
        auto minibatchProblem = dynamic_cast<MinibatchOptimizationProblem<int>*>(problem);
        if(!minibatchProblem)
            throw ParPEException("Minibatch optimizer selected but given optimization problem cannot be solved by minibatch optimizer");
        auto status = runMinibatchOptimization(minibatchProblem);
        return std::get<0>(status);
    }

    auto optimizer = std::unique_ptr<Optimizer>(problem->getOptimizationOptions().createOptimizer());
    if(!optimizer)
        throw ParPEException("Invalid optimizer selected. Did you compile parPE with support for the selected optimizer?");
    auto status = optimizer->optimize(problem);
    return std::get<0>(status);
}

/**
 * @brief getLocalOptimumThreadWrapper wrapper for using getLocalOptimum with
 * pThreads.
 * @param problem
 * @return Pointer to int indicating status. 0: success, != 0: failure
 */

void *getLocalOptimumThreadWrapper(void *optimizationProblemVp) {
    auto problem = static_cast<OptimizationProblem *>(optimizationProblemVp);
    auto *result = new int;
    *result = getLocalOptimum(problem);
    return result;
}


void optimizationProblemGradientCheck(OptimizationProblem *problem,
                                      int numParameterIndicesToCheck,
                                      double epsilon)
{
    int numParameters = problem->costFun->numParameters();
    numParameterIndicesToCheck = std::min(numParameterIndicesToCheck, numParameters);
    // choose random parameters to check
    std::vector<int> parameterIndices(numParameters);
    std::iota(parameterIndices.begin(), parameterIndices.end(), 0);
    std::random_device rd;
    std::mt19937 g(rd());
    //std::shuffle(parameterIndices.begin(), parameterIndices.end(), g);

    optimizationProblemGradientCheck(problem, parameterIndices, epsilon);
}

void optimizationProblemGradientCheck(OptimizationProblem *problem,
                                      gsl::span<const int> parameterIndices,
                                      double epsilon)
{
    double fc = 0; // f(theta)
    std::vector<double> theta(problem->costFun->numParameters());
    problem->fillInitialParameters(theta);

    std::vector<double> gradient(theta.size());
    problem->costFun->evaluate(theta, fc, gradient);

    std::vector<double> thetaTmp(theta);

    // printf("Index\tGradient\tfd_f\t\t(delta)\t\tfd_c\t\t(delta)\t\tfd_b\t\t(delta)\n");

    for (int curInd : parameterIndices) {
        double fb = 0, ff = 0; // f(theta + eps) , f(theta - eps)

        thetaTmp[curInd] = theta[curInd] + epsilon;
        problem->costFun->evaluate(gsl::span<double>(thetaTmp), ff, gsl::span<double>());

        thetaTmp[curInd] = theta[curInd] - epsilon;
        problem->costFun->evaluate(gsl::span<double>(thetaTmp), fb, gsl::span<double>());

        // double fd_f = (ff - fc) / epsilon;

        // double fd_b = (fc - fb) / epsilon;

        double fd_c = (ff - fb) / (2 * epsilon);

        thetaTmp[curInd] = theta[curInd];

        double curGrad = gradient[curInd];

        // check
        //        char status[] = " ";
        //        if(!((fd_c >= fd_f && fd_c <= fd_b)
        //             || (fd_c <= fd_f && fd_c >= fd_b)))
        //            status[0] = '!';
        //        if(!((curGrad >= fd_f && curGrad <= fd_b)
        //             || (curGrad <= fd_f && curGrad >= fd_b)))
        //            status[0] = '!';

        //        printf("%5d%s g: %12.6g fd_f: %12.6g (Δ%12.6g) fd_c: %12.6g (Δ%12.6g) fd_b: %12.6g (Δ%12.6g)",
        //               curInd, status, curGrad,
        //               fd_f, curGrad - fd_f,
        //               fd_c, curGrad - fd_c,
        //               fd_b, curGrad - fd_b);
        //        printf("fb: %12.6g fc: %12.6g ff: %12.6g\n", fb, fc, ff);

        double reg = 1e-5;
        double regRelError = (curGrad - fd_c) / (fd_c + reg);
        loglevel ll = LOGLVL_INFO;
        if(fabs(regRelError) > reg)
            ll = LOGLVL_WARNING;
        if(fabs(regRelError) > 0.1)
            ll = LOGLVL_ERROR;

        logmessage(ll, "%5d g: %12.6g  fd_c: %12.6g  Δ/fd_c: %.6e  f: %12.6g",
               curInd, curGrad, fd_c, regRelError, fc);

    }
}


OptimizationProblem::OptimizationProblem(
        std::unique_ptr<GradientFunction> costFun,
        std::unique_ptr<Logger> logger)
    : costFun(std::move(costFun)),
      logger(std::move(logger))
{

}


const OptimizationOptions &OptimizationProblem::getOptimizationOptions() const
{
    return optimizationOptions;
}

void OptimizationProblem::setOptimizationOptions(const OptimizationOptions &options)
{
    optimizationOptions = options;
}

std::unique_ptr<OptimizationReporter> OptimizationProblem::getReporter() const
{
    return std::make_unique<OptimizationReporter>(costFun.get(), std::make_unique<Logger>(*logger));
}


void OptimizationProblem::fillInitialParameters(gsl::span<double> buffer) const {
    int numParameters = costFun->numParameters();
    std::vector<double> parametersMin(numParameters);
    std::vector<double> parametersMax(numParameters);
    fillParametersMin(parametersMin);
    fillParametersMax(parametersMax);

    fillArrayRandomDoubleIndividualInterval(parametersMin.data(), parametersMax.data(),
                                            numParameters, buffer.data());
}


OptimizationReporter::OptimizationReporter(GradientFunction *gradFun, std::unique_ptr<Logger> logger)
    : OptimizationReporter(gradFun, nullptr, std::move(logger))
{
    defaultLoggerPrefix = this->logger->getPrefix();
}

OptimizationReporter::OptimizationReporter(GradientFunction *gradFun,
        std::unique_ptr<OptimizationResultWriter> rw, std::unique_ptr<Logger> logger)
    : resultWriter(std::move(rw)),
      logger(std::move(logger))
{
    setGradientFunction(gradFun);
    defaultLoggerPrefix = this->logger->getPrefix();
}

FunctionEvaluationStatus OptimizationReporter::evaluate(
        gsl::span<const double> parameters,
        double &fval,
        gsl::span<double> gradient,
        Logger *logger,
        double *cpuTime) const
{  
    double functionCpuSec = 0.0;
    if(cpuTime)
        *cpuTime = 0.0;

    if(beforeCostFunctionCall(parameters) != 0)
        return functionEvaluationFailure;

    if(gradient.data()) {
        if (!haveCachedGradient || !std::equal(parameters.begin(), parameters.end(),
                                               cachedParameters.begin())) {
            // Have to compute anew
            cachedStatus = gradFun->evaluate(parameters, cachedCost, cachedGradient, logger?logger:this->logger.get(), &functionCpuSec);
            haveCachedCost = true;
            haveCachedGradient = true;
        }
        // recycle old result
        std::copy(cachedGradient.begin(), cachedGradient.end(), gradient.begin());
        fval = cachedCost;
    } else {
        if (!haveCachedCost || !std::equal(parameters.begin(), parameters.end(),
                                           cachedParameters.begin())) {
            // Have to compute anew
            cachedStatus = gradFun->evaluate(parameters, cachedCost, gsl::span<double>(), logger?logger:this->logger.get(), &functionCpuSec);
            haveCachedCost = true;
            haveCachedGradient = false;
        }
        fval = cachedCost;
    }

    // update cached parameters
    cachedParameters.resize(numParameters_);
    std::copy(parameters.begin(), parameters.end(), cachedParameters.begin());

    cpuTimeIterationSec += functionCpuSec;
    cpuTimeTotalSec += functionCpuSec;
    if(cpuTime)
        *cpuTime = functionCpuSec;

    if(afterCostFunctionCall(parameters, cachedCost, gradient.data() ? cachedGradient : gsl::span<double>()) != 0)
        return functionEvaluationFailure;

    return cachedStatus;
}

int OptimizationReporter::numParameters() const {
    return gradFun->numParameters();
}

void OptimizationReporter::printObjectiveFunctionFailureMessage() const
{
    if(logger)
        logger->logmessage(LOGLVL_ERROR, "Objective function evaluation failed!");
}

bool OptimizationReporter::starting(gsl::span<const double> initialParameters) const
{
    // If this is called multiple times (happens via IpOpt), don't do anything
    if(started)
        return false;

    wallTimer.reset();

    if(resultWriter)
        resultWriter->starting(initialParameters);

    started = true;

    logger->setPrefix(defaultLoggerPrefix + "i" + std::to_string(numIterations));

    return false;
}

bool OptimizationReporter::iterationFinished(gsl::span<const double> parameters,
                                             double objectiveFunctionValue,
                                             gsl::span<double const> objectiveFunctionGradient) const
{
    double wallTimeIter = wallTimer.getRound();
    double wallTimeOptim = wallTimer.getTotal();

    if(logger)
        logger->logmessage(LOGLVL_INFO, "iter: %d cost: %g time_iter: wall: %gs cpu: %gs time_optim: wall: %gs cpu: %gs",
                           numIterations, objectiveFunctionValue,
                           wallTimeIter, cpuTimeIterationSec, wallTimeOptim, cpuTimeTotalSec);

    if(resultWriter)
        resultWriter->logOptimizerIteration(
                    numIterations,
                    parameters.empty() ? cachedParameters : parameters,
                    objectiveFunctionValue,
<<<<<<< HEAD
                    objectiveFunctionGradient.empty() ? cachedGradient : objectiveFunctionGradient, // This might be misleading, the gradient could evaluated at other parameters if there was a line search inbetween
                    wallTimeIter, cpuTimeIterationSec, logGradientEachIteration);
=======
                    // This might be misleading, the gradient could evaluated at other parameters if there was a line search inbetween
                    objectiveFunctionGradient.empty() ? cachedGradient : objectiveFunctionGradient,
                    wallTimeIter, cpuTimeIterationSec);
>>>>>>> 872cce78
    ++numIterations;

    logger->setPrefix(defaultLoggerPrefix + "i" + std::to_string(numIterations));

    cpuTimeIterationSec = 0.0;

    return false;
}

bool OptimizationReporter::beforeCostFunctionCall(gsl::span<const double>  /*parameters*/) const
{
    ++numFunctionCalls;
    //timeCostEvaluationBegin = clock();

    return false;
}

bool OptimizationReporter::afterCostFunctionCall(gsl::span<const double> parameters,
                                                 double objectiveFunctionValue,
                                                 gsl::span<const double> objectiveFunctionGradient) const
{
    double wallTime = wallTimer.getTotal();

    if(!std::isfinite(objectiveFunctionValue))
        printObjectiveFunctionFailureMessage();

    if(resultWriter) {
        resultWriter->logObjectiveFunctionEvaluation(parameters,
                                                     objectiveFunctionValue,
                                                     objectiveFunctionGradient,
                                                     numIterations,
                                                     numFunctionCalls,
                                                     wallTime,
													 logGradientEachFunctionEvaluation,
													 logParametersEachFunctionEvaluation);
    }
    return false;
}

void OptimizationReporter::finished(double optimalCost, gsl::span<const double> parameters, int exitStatus) const
{
    double timeElapsed = wallTimer.getTotal();

    if((optimalCost <= cachedCost || cachedParameters.empty()) && !parameters.empty()) {
        cachedCost = optimalCost;
        cachedParameters.assign(parameters.begin(), parameters.end());
    } else if(cachedCost > optimalCost && parameters.empty()) {
        // the optimal value is not from the cached parameters and we did not get
        // the optimal parameters from the optimizer. since we don't know them, rather set to nan
        if(logger) logger->logmessage(LOGLVL_INFO, "cachedCost != optimalCost && parameters.empty()");
        cachedParameters.assign(cachedParameters.size(), NAN);
        cachedCost = optimalCost;
    } // else: our cached parameters were better. use those

    if(logger)
        logger->logmessage(LOGLVL_INFO, "Optimizer status %d, final llh: %e, time: wall: %f cpu: %f.",
               exitStatus, cachedCost, timeElapsed, cpuTimeTotalSec);


    if(resultWriter)
        resultWriter->saveOptimizerResults(cachedCost, cachedParameters,
                                           timeElapsed, cpuTimeTotalSec, exitStatus);
}

void OptimizationReporter::setLoggingEachIteration(bool logGradient) const
{
	logGradientEachIteration = logGradient;
}

void OptimizationReporter::setLoggingEachFunctionEvaluation(bool logGradient, bool logParameters) const
{
    logGradientEachFunctionEvaluation = logGradient;
    logParametersEachFunctionEvaluation = logParameters;
}

double OptimizationReporter::getFinalCost() const
{
    return cachedCost;
}

const std::vector<double> &OptimizationReporter::getFinalParameters() const
{
    return cachedParameters;
}

void OptimizationReporter::setGradientFunction(GradientFunction *gradFun) const
{
    this->gradFun = gradFun;
    numParameters_ = gradFun->numParameters();
    cachedGradient.resize(numParameters_);
}

} // namespace parpe<|MERGE_RESOLUTION|>--- conflicted
+++ resolved
@@ -134,7 +134,7 @@
             ll = LOGLVL_ERROR;
 
         logmessage(ll, "%5d g: %12.6g  fd_c: %12.6g  Δ/fd_c: %.6e  f: %12.6g",
-               curInd, curGrad, fd_c, regRelError, fc);
+                   curInd, curGrad, fd_c, regRelError, fc);
 
     }
 }
@@ -185,7 +185,7 @@
 }
 
 OptimizationReporter::OptimizationReporter(GradientFunction *gradFun,
-        std::unique_ptr<OptimizationResultWriter> rw, std::unique_ptr<Logger> logger)
+                                           std::unique_ptr<OptimizationResultWriter> rw, std::unique_ptr<Logger> logger)
     : resultWriter(std::move(rw)),
       logger(std::move(logger))
 {
@@ -289,14 +289,9 @@
                     numIterations,
                     parameters.empty() ? cachedParameters : parameters,
                     objectiveFunctionValue,
-<<<<<<< HEAD
-                    objectiveFunctionGradient.empty() ? cachedGradient : objectiveFunctionGradient, // This might be misleading, the gradient could evaluated at other parameters if there was a line search inbetween
-                    wallTimeIter, cpuTimeIterationSec, logGradientEachIteration);
-=======
                     // This might be misleading, the gradient could evaluated at other parameters if there was a line search inbetween
                     objectiveFunctionGradient.empty() ? cachedGradient : objectiveFunctionGradient,
-                    wallTimeIter, cpuTimeIterationSec);
->>>>>>> 872cce78
+                    wallTimeIter, cpuTimeIterationSec, logGradientEachIteration);
     ++numIterations;
 
     logger->setPrefix(defaultLoggerPrefix + "i" + std::to_string(numIterations));
@@ -330,8 +325,8 @@
                                                      numIterations,
                                                      numFunctionCalls,
                                                      wallTime,
-													 logGradientEachFunctionEvaluation,
-													 logParametersEachFunctionEvaluation);
+                                                     logGradientEachFunctionEvaluation,
+                                                     logParametersEachFunctionEvaluation);
     }
     return false;
 }
@@ -353,7 +348,7 @@
 
     if(logger)
         logger->logmessage(LOGLVL_INFO, "Optimizer status %d, final llh: %e, time: wall: %f cpu: %f.",
-               exitStatus, cachedCost, timeElapsed, cpuTimeTotalSec);
+                           exitStatus, cachedCost, timeElapsed, cpuTimeTotalSec);
 
 
     if(resultWriter)
@@ -363,7 +358,7 @@
 
 void OptimizationReporter::setLoggingEachIteration(bool logGradient) const
 {
-	logGradientEachIteration = logGradient;
+    logGradientEachIteration = logGradient;
 }
 
 void OptimizationReporter::setLoggingEachFunctionEvaluation(bool logGradient, bool logParameters) const
