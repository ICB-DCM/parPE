#include <parpeamici/hierarchicalOptimization.h>

#include <amici/misc.h>
#include <parpeamici/multiConditionDataProvider.h>
#include <parpecommon/logging.h>
#include <parpecommon/misc.h>
#include <parpecommon/parpeException.h>

#include <cmath>
#include <exception>

#ifndef __cpp_constexpr
// constexpr did not work on icc (ICC) 16.0.4 20160811
#define constexpr
#endif

namespace parpe {

HierarchicalOptimizationWrapper::HierarchicalOptimizationWrapper(
  std::unique_ptr<AmiciSummedGradientFunction> fun,
  int numConditions,
  int numObservables)
  : fun(std::move(fun))
  , numConditions(numConditions)
  , numObservables(numObservables)
{
    scalingReader = std::make_unique<AnalyticalParameterHdf5Reader>();
    offsetReader = std::make_unique<AnalyticalParameterHdf5Reader>();
    sigmaReader = std::make_unique<AnalyticalParameterHdf5Reader>();

    if (fun)
        init();
}

HierarchicalOptimizationWrapper::HierarchicalOptimizationWrapper(
  std::unique_ptr<AmiciSummedGradientFunction> fun,
  H5::H5File const& file,
  std::string const& hdf5RootPath,
  int numConditions,
  int numObservables,
  ErrorModel errorModel)
  : fun(std::move(fun))
  , numConditions(numConditions)
  , numObservables(numObservables)
  , errorModel(errorModel)
{
    scalingReader = std::make_unique<AnalyticalParameterHdf5Reader>(
      file,
      hdf5RootPath + "/scalingParameterIndices",
      hdf5RootPath + "/scalingParametersMapToObservables");

    offsetReader = std::make_unique<AnalyticalParameterHdf5Reader>(
      file,
      hdf5RootPath + "/offsetParameterIndices",
      hdf5RootPath + "/offsetParametersMapToObservables");

    sigmaReader = std::make_unique<AnalyticalParameterHdf5Reader>(
      file,
      hdf5RootPath + "/sigmaParameterIndices",
      hdf5RootPath + "/sigmaParametersMapToObservables");

    init();
}

HierarchicalOptimizationWrapper::HierarchicalOptimizationWrapper(
  std::unique_ptr<AmiciSummedGradientFunction> fun,
  std::unique_ptr<AnalyticalParameterProvider> scalingReader,
  std::unique_ptr<AnalyticalParameterProvider> offsetReader,
  std::unique_ptr<AnalyticalParameterProvider> sigmaReader,
  int numConditions,
  int numObservables,
  ErrorModel errorModel)
  : fun(std::move(fun))
  , scalingReader(std::move(scalingReader))
  , offsetReader(std::move(offsetReader))
  , sigmaReader(std::move(sigmaReader))
  , numConditions(numConditions)
  , numObservables(numObservables)
  , errorModel(errorModel)
{
    init();
}

void
HierarchicalOptimizationWrapper::init()
{
    if (errorModel != ErrorModel::normal) {
        throw ParPEException("Only gaussian noise is supported so far.");
    }

    /* Some functions currently expect these lists to be sorted, therefore
     * ensure sorting right away (if sorting here, also need to reorder/reindex
     * scalingFactorIdx in mapping table -> difficult) */
    proportionalityFactorIndices =
<<<<<<< HEAD
      this->scalingReader->getOptimizationParameterIndices();
=======
            this->scalingReader->getOptimizationParameterIndices();
>>>>>>> 5b0489e3
    Expects(std::is_sorted(this->proportionalityFactorIndices.begin(),
                           this->proportionalityFactorIndices.end()));

    offsetParameterIndices =
<<<<<<< HEAD
      this->offsetReader->getOptimizationParameterIndices();
=======
            this->offsetReader->getOptimizationParameterIndices();
>>>>>>> 5b0489e3
    Expects(std::is_sorted(this->offsetParameterIndices.begin(),
                           this->offsetParameterIndices.end()));

    sigmaParameterIndices =
<<<<<<< HEAD
      this->sigmaReader->getOptimizationParameterIndices();
=======
            this->sigmaReader->getOptimizationParameterIndices();
>>>>>>> 5b0489e3
    Expects(std::is_sorted(this->sigmaParameterIndices.begin(),
                           this->sigmaParameterIndices.end()));

    if (fun) {
        std::stringstream ss;
        ss << "HierarchicalOptimizationWrapper parameters: "
           << fun->numParameters() << " total, " << numParameters()
           << " numerical, " << proportionalityFactorIndices.size()
           << " proportionality, " << offsetParameterIndices.size()
           << " offset, " << sigmaParameterIndices.size() << " sigma\n";
        Logger logger;
        logger.logmessage(LOGLVL_DEBUG, ss.str());
    }
}

FunctionEvaluationStatus
HierarchicalOptimizationWrapper::evaluate(gsl::span<const double> parameters,
                                          double& fval,
                                          gsl::span<double> gradient,
                                          Logger* logger,
                                          double* cpuTime) const
{

    std::vector<double> fullParameters;
    std::vector<double> fullGradient;

    return evaluate(parameters,
                    fval,
                    gradient,
                    fullParameters,
                    fullGradient,
                    logger,
                    cpuTime);
}

FunctionEvaluationStatus
HierarchicalOptimizationWrapper::evaluate(
  gsl::span<const double> reducedParameters,
  double& fval,
  gsl::span<double> gradient,
  std::vector<double>& fullParameters,
  std::vector<double>& fullGradient,
  Logger* logger,
  double* cpuTime) const
{
    WallTimer walltimer;
    FunctionEvaluationStatus status;

    if (reducedParameters.size() != (unsigned)numParameters()) {
        throw ParPEException("Reduced parameter vector size " +
                             std::to_string(reducedParameters.size()) +
                             " does not match numParameters " +
                             std::to_string(numParameters()));
    }
    Expects(gradient.empty() || gradient.size() == reducedParameters.size());

    if (numProportionalityFactors() == 0 && numOffsetParameters() == 0 &&
        numSigmaParameters() == 0) {
        // nothing to do, just pass through

        // evaluate for all conditions
        std::vector<int> dataIndices(numConditions);
        std::iota(dataIndices.begin(), dataIndices.end(), 0);
        return fun->evaluate(
          reducedParameters, dataIndices, fval, gradient, logger, cpuTime);
    }

    // evaluate with scaling parameters set to 1 and offsets to 0
    std::vector<std::vector<double>> modelOutput;
    try {
        modelOutput =
          getUnscaledModelOutputs(reducedParameters, logger, cpuTime);
    } catch (ParPEException const& e) {
        return FunctionEvaluationStatus::functionEvaluationFailure;
    }

    auto measurements = fun->getAllMeasurements();

    // compute correct scaling factors analytically
    auto scalings = computeAnalyticalScalings(measurements, modelOutput);

    // compute correct offset parameters analytically
    auto offsets = computeAnalyticalOffsets(measurements, modelOutput);
    // std::cout << "offsets:" << offsets;

    // Scale model outputs
    applyOptimalScalings(scalings, modelOutput);
    applyOptimalOffsets(offsets, modelOutput);

    // needs scaled outputs
    auto sigmas = computeAnalyticalSigmas(measurements, modelOutput);

    if (logger) {
        std::stringstream ss;
        ss << "scalings " << scalings;
        logger->logmessage(LOGLVL_DEBUG, ss.str());
        ss.str(std::string());
        ss << "sigmas " << sigmas;
        logger->logmessage(LOGLVL_DEBUG, ss.str());
    }
    // splice parameter vector we get from optimizer with analytically
    // computed parameters
    fullParameters = spliceParameters(reducedParameters,
                                      proportionalityFactorIndices,
                                      offsetParameterIndices,
                                      sigmaParameterIndices,
                                      scalings,
                                      offsets,
                                      sigmas);

    // evaluate with analytical scaling parameters
    double cpuTimeInner = 0.0;
    status = evaluateWithOptimalParameters(fullParameters,
                                           sigmas,
                                           measurements,
                                           modelOutput,
                                           fval,
                                           gradient,
                                           fullGradient,
                                           logger,
                                           &cpuTimeInner);

    if (cpuTime)
        *cpuTime += cpuTimeInner + walltimer.getTotal();

    return status;
}

std::vector<double>
HierarchicalOptimizationWrapper::getDefaultScalingFactors() const
{
    auto result = std::vector<double>(numProportionalityFactors());

    for (int i = 0; i < numProportionalityFactors(); ++i) {
        result[i] = getDefaultScalingFactor(
          fun->getParameterScaling(proportionalityFactorIndices[i]));
    }

    return result;
}

std::vector<double>
HierarchicalOptimizationWrapper::getDefaultOffsetParameters() const
{
    auto result = std::vector<double>(numOffsetParameters());

    for (int i = 0; i < numOffsetParameters(); ++i) {
        result[i] = getDefaultOffsetParameter(
          fun->getParameterScaling(offsetParameterIndices[i]));
    }

    return result;
}

std::vector<double>
HierarchicalOptimizationWrapper::getDefaultSigmaParameters() const
{
    auto result = std::vector<double>(numSigmaParameters());

    for (int i = 0; i < numSigmaParameters(); ++i) {
        // default sigma is the same as default scaling
        result[i] = getDefaultScalingFactor(
          fun->getParameterScaling(sigmaParameterIndices[i]));
    }

    return result;
}

std::vector<std::vector<double>>
HierarchicalOptimizationWrapper::getUnscaledModelOutputs(
  const gsl::span<const double> reducedParameters,
  Logger* logger,
  double* cpuTime) const
{
    // run simulations, collect outputs
    auto scalingDummy = getDefaultScalingFactors();
    auto offsetDummy = getDefaultOffsetParameters();
    auto sigmaDummy = getDefaultSigmaParameters();

    // splice hidden scaling parameter and external parameters
    auto fullParameters = spliceParameters(reducedParameters,
                                           proportionalityFactorIndices,
                                           offsetParameterIndices,
                                           sigmaParameterIndices,
                                           scalingDummy,
                                           offsetDummy,
                                           sigmaDummy);

    std::vector<std::vector<double>> modelOutput(numConditions);
    auto status =
      fun->getModelOutputs(fullParameters, modelOutput, logger, cpuTime);
    if (status != FunctionEvaluationStatus::functionEvaluationSuccess)
        throw ParPEException("Function evaluation failed.");

    return modelOutput;
}

std::vector<double>
HierarchicalOptimizationWrapper::computeAnalyticalScalings(
  std::vector<std::vector<double>> const& measurements,
  std::vector<std::vector<double>> const& modelOutputsUnscaled) const
{
    int numProportionalityFactors = proportionalityFactorIndices.size();
    std::vector<double> proportionalityFactors(numProportionalityFactors);

    for (int scalingIdx = 0; scalingIdx < numProportionalityFactors;
         ++scalingIdx) {

        auto proportionalityFactor =
          parpe::computeAnalyticalScalings(scalingIdx,
                                           modelOutputsUnscaled,
                                           measurements,
                                           *scalingReader,
                                           numObservables);
        auto scale =
          fun->getParameterScaling(proportionalityFactorIndices[scalingIdx]);
        proportionalityFactors[scalingIdx] =
          getScaledParameter(proportionalityFactor, scale);
    }

    return proportionalityFactors;
}

void
HierarchicalOptimizationWrapper::applyOptimalScalings(
  std::vector<double> const& proportionalityFactors,
  std::vector<std::vector<double>>& modelOutputs) const
{

    for (int i = 0; (unsigned)i < proportionalityFactors.size(); ++i) {
        double scaling = getUnscaledParameter(
          proportionalityFactors[i],
          fun->getParameterScaling(proportionalityFactorIndices[i]));

        applyOptimalScaling(
          i, scaling, modelOutputs, *scalingReader, numObservables);
    }
}

std::vector<double>
HierarchicalOptimizationWrapper::computeAnalyticalOffsets(
  std::vector<std::vector<double>> const& measurements,
  std::vector<std::vector<double>>& modelOutputsUnscaled) const
{
    int numOffsetParameters = offsetParameterIndices.size();
    std::vector<double> offsetParameters(numOffsetParameters);

    for (int i = 0; i < numOffsetParameters; ++i) {
        auto offsetParameter = parpe::computeAnalyticalOffsets(
          i, modelOutputsUnscaled, measurements, *offsetReader, numObservables);
        auto scale = fun->getParameterScaling(offsetParameterIndices[i]);
        offsetParameters[i] = getScaledParameter(offsetParameter, scale);
    }

    return offsetParameters;
}

std::vector<double>
HierarchicalOptimizationWrapper::computeAnalyticalSigmas(
  const std::vector<std::vector<double>>& measurements,
  std::vector<std::vector<double>> const& modelOutputsScaled) const
{
    int numSigmas = sigmaParameterIndices.size();
    std::vector<double> sigmas(numSigmas);

    for (int i = 0; i < numSigmas; ++i) {
        auto sigma = parpe::computeAnalyticalSigmas(
          i, modelOutputsScaled, measurements, *sigmaReader, numObservables);
        auto scale = fun->getParameterScaling(sigmaParameterIndices[i]);
        sigmas[i] = getScaledParameter(sigma, scale);
    }
    return sigmas;
}

void
HierarchicalOptimizationWrapper::applyOptimalOffsets(
  std::vector<double> const& offsetParameters,
  std::vector<std::vector<double>>& modelOutputs) const
{

    for (int i = 0; (unsigned)i < offsetParameters.size(); ++i) {
        double offset = getUnscaledParameter(
          offsetParameters[i],
          fun->getParameterScaling(offsetParameterIndices[i]));
        applyOptimalOffset(
          i, offset, modelOutputs, *offsetReader, numObservables);
    }
}

void
HierarchicalOptimizationWrapper::fillInAnalyticalSigmas(
  std::vector<std::vector<double>>& allSigmas,
  std::vector<double> const& analyticalSigmas) const
{
    for (int sigmaParameterIdx = 0;
         (unsigned)sigmaParameterIdx < analyticalSigmas.size();
         ++sigmaParameterIdx) {

        // sigma value will be used for likelihood computation
        // and not passed to AMICI -> unscale
        auto sigmaParameterValue = getUnscaledParameter(
          analyticalSigmas[sigmaParameterIdx],
          fun->getParameterScaling(sigmaParameterIndices[sigmaParameterIdx]));

        auto dependentConditions =
          sigmaReader->getConditionsForParameter(sigmaParameterIdx);

        for (auto const conditionIdx : dependentConditions) {

            int numTimepoints = allSigmas[conditionIdx].size() / numObservables;

            auto dependentObservables = sigmaReader->getObservablesForParameter(
              sigmaParameterIdx, conditionIdx);

            for (auto const observableIdx : dependentObservables) {

                Expects(observableIdx < numObservables);

                for (int timeIdx = 0; timeIdx < numTimepoints; ++timeIdx) {
                    // NOTE: this must be in sync with data ordering in AMICI
                    // (assumes row-major)
                    // Expecting NaN value for sigma parameters being estimated,
                    // but got non-NAN.
                    int flat_index = observableIdx + timeIdx * numObservables;
                    Expects(std::isnan(allSigmas[conditionIdx][flat_index]));
                    allSigmas[conditionIdx][flat_index] = sigmaParameterValue;
                }
            }
        }
    }
}

FunctionEvaluationStatus
HierarchicalOptimizationWrapper::evaluateWithOptimalParameters(
  std::vector<double> const& fullParameters,
  std::vector<double> const& sigmas,
  std::vector<std::vector<double>> const& measurements,
  std::vector<std::vector<double>> const& modelOutputsScaled,
  double& fval,
  const gsl::span<double> gradient,
  std::vector<double>& fullGradient,
  Logger* logger,
  double* cpuTime) const
{

    if (!gradient.empty()) {
        fval = NAN;
        // simulate with updated theta for sensitivities
        // simulate all datasets
        std::vector<int> dataIndices(numConditions);
        std::iota(dataIndices.begin(), dataIndices.end(), 0);

        // Need intermediary buffer because optimizer expects
        // fewer parameters than `fun` delivers
        fullGradient.resize(fullParameters.size());
        auto status = fun->evaluate(
          fullParameters, dataIndices, fval, fullGradient, logger, cpuTime);
        if (status != functionEvaluationSuccess)
            return status;

        // Filter gradient for those parameters expected by the optimizer
        auto analyticalParameterIndices = getAnalyticalParameterIndices();
        fillFilteredParams(fullGradient, analyticalParameterIndices, gradient);

        // Check if gradient w.r.t. analytical parameters is 0
        checkGradientForAnalyticalParameters(
          fullGradient, analyticalParameterIndices, 1e-8);

    } else {
        auto fullSigmaMatrices = fun->getAllSigmas();
        if (!sigmaParameterIndices.empty()) {
            fillInAnalyticalSigmas(fullSigmaMatrices, sigmas);
        }

        // ... to compute negative log-likelihood
        fval = computeNegLogLikelihood(
          measurements, modelOutputsScaled, fullSigmaMatrices);
    }

    return std::isfinite(fval) ? functionEvaluationSuccess
                               : functionEvaluationFailure;
}

int
HierarchicalOptimizationWrapper::numParameters() const
{
    return fun->numParameters() - numProportionalityFactors() -
           numOffsetParameters() - numSigmaParameters();
}

int
HierarchicalOptimizationWrapper::numProportionalityFactors() const
{
    return proportionalityFactorIndices.size();
}

const std::vector<int>&
HierarchicalOptimizationWrapper::getProportionalityFactorIndices() const
{
    return proportionalityFactorIndices;
}

int
HierarchicalOptimizationWrapper::numOffsetParameters() const
{
    return offsetParameterIndices.size();
}

int
HierarchicalOptimizationWrapper::numSigmaParameters() const
{
    return sigmaParameterIndices.size();
}

const std::vector<int>&
HierarchicalOptimizationWrapper::getOffsetParameterIndices() const
{
    return offsetParameterIndices;
}

const std::vector<int>&
HierarchicalOptimizationWrapper::getSigmaParameterIndices() const
{
    return sigmaParameterIndices;
}

std::vector<int>
HierarchicalOptimizationWrapper::getAnalyticalParameterIndices() const
{
    auto combinedIndices = proportionalityFactorIndices;
    combinedIndices.insert(combinedIndices.end(),
                           offsetParameterIndices.begin(),
                           offsetParameterIndices.end());
    combinedIndices.insert(combinedIndices.end(),
                           sigmaParameterIndices.begin(),
                           sigmaParameterIndices.end());
    std::sort(combinedIndices.begin(), combinedIndices.end());

    return combinedIndices;
}

HierarchicalOptimizationProblemWrapper::HierarchicalOptimizationProblemWrapper(
  std::unique_ptr<OptimizationProblem> problemToWrap,
  const MultiConditionDataProviderHDF5* dataProvider)
  : wrapped_problem_(std::move(problemToWrap))
{
    logger_ = std::make_unique<Logger>(*wrapped_problem_->logger_);
    auto wrappedFun =
      dynamic_cast<SummedGradientFunctionGradientFunctionAdapter<int>*>(
        wrapped_problem_->cost_fun_.get());

    auto model = dataProvider->getModel();

    auto lock = hdf5MutexGetLock();
    cost_fun_.reset(new HierarchicalOptimizationWrapper(
      std::unique_ptr<AmiciSummedGradientFunction>(
        dynamic_cast<AmiciSummedGradientFunction*>(
          wrappedFun->getWrappedFunction())),
      dataProvider->getHdf5FileId(),
      "/",
      dataProvider->getNumberOfSimulationConditions(),
      model->nytrue,
      ErrorModel::normal));
}

HierarchicalOptimizationProblemWrapper::HierarchicalOptimizationProblemWrapper(
  std::unique_ptr<OptimizationProblem> problemToWrap,
  std::unique_ptr<HierarchicalOptimizationWrapper> costFun,
  std::unique_ptr<Logger> logger)
  : OptimizationProblem(std::move(costFun), std::move(logger))
  , wrapped_problem_(std::move(problemToWrap))
{}

HierarchicalOptimizationProblemWrapper ::
  ~HierarchicalOptimizationProblemWrapper()
{
    // Avoid double delete.
    // This will be destroyed when wrappedProblem goes out of scope!
    dynamic_cast<HierarchicalOptimizationWrapper*>(cost_fun_.get())
      ->fun.release();
}

void
HierarchicalOptimizationProblemWrapper::fillInitialParameters(
  gsl::span<double> buffer) const
{
    std::vector<double> full(wrapped_problem_->cost_fun_->numParameters());
    wrapped_problem_->fillInitialParameters(full);
    fillFilteredParams(full, buffer);
}

void
HierarchicalOptimizationProblemWrapper::fillParametersMax(
  gsl::span<double> buffer) const
{
    std::vector<double> full(wrapped_problem_->cost_fun_->numParameters());
    wrapped_problem_->fillParametersMax(full);
    fillFilteredParams(full, buffer);
}

void
HierarchicalOptimizationProblemWrapper::fillParametersMin(
  gsl::span<double> buffer) const
{
    std::vector<double> full(wrapped_problem_->cost_fun_->numParameters());
    wrapped_problem_->fillParametersMin(full);
    fillFilteredParams(full, buffer);
}

void
HierarchicalOptimizationProblemWrapper::fillFilteredParams(
  const std::vector<double>& fullParams,
  gsl::span<double> buffer) const
{
    auto hierarchical =
      dynamic_cast<HierarchicalOptimizationWrapper*>(cost_fun_.get());
    auto combinedIndices = hierarchical->getAnalyticalParameterIndices();
    parpe::fillFilteredParams(fullParams, combinedIndices, buffer);
}

std::unique_ptr<OptimizationReporter>
HierarchicalOptimizationProblemWrapper::getReporter() const
{
    auto innerReporter = wrapped_problem_->getReporter();
    auto outerReporter = std::unique_ptr<OptimizationReporter>(
      new HierarchicalOptimizationReporter(
        dynamic_cast<HierarchicalOptimizationWrapper*>(cost_fun_.get()),
        std::move(innerReporter->result_writer_),
        std::make_unique<Logger>(*logger_)));
    return outerReporter;
}

void
fillFilteredParams(std::vector<double> const& valuesToFilter,
                   std::vector<int> const& sortedIndicesToExclude,
                   gsl::span<double> result)
{
    // adapt to offsets
    unsigned int nextFilterIdx = 0;
    unsigned int resultIdx = 0;
    for (int i = 0; (unsigned)i < valuesToFilter.size(); ++i) {
        if (nextFilterIdx < sortedIndicesToExclude.size() &&
            sortedIndicesToExclude[nextFilterIdx] == i) {
            // skip
            ++nextFilterIdx;
        } else {
            // copy
            result[resultIdx] = valuesToFilter[i];
            ++resultIdx;
        }
    }
    Ensures(nextFilterIdx == sortedIndicesToExclude.size());
<<<<<<< HEAD
    Ensures(resultIdx ==
            (unsigned)valuesToFilter.size() - sortedIndicesToExclude.size());
=======
    Ensures(resultIdx == (unsigned) valuesToFilter.size()
                             - sortedIndicesToExclude.size());
>>>>>>> 5b0489e3
}

double
getDefaultScalingFactor(amici::ParameterScaling scaling)
{
    switch (scaling) {
        case amici::ParameterScaling::none:
            return 1.0;
        case amici::ParameterScaling::log10:
            return 0.0;
        default:
            throw ParPEException(
              "Parameter scaling must be ParameterScaling::log10 "
              "or ParameterScaling::none.");
    }
}

double
getDefaultOffsetParameter(amici::ParameterScaling scaling)
{
    switch (scaling) {
        case amici::ParameterScaling::none:
            return 0.0;
        case amici::ParameterScaling::log10:
            return -std::numeric_limits<double>::infinity();
        default:
            throw ParPEException(
              "Parameter scaling must be ParameterScaling::log10 "
              "or ParameterScaling::none.");
    }
}

double
computeAnalyticalScalings(
  int scalingIdx,
  const std::vector<std::vector<double>>& modelOutputsUnscaled,
  const std::vector<std::vector<double>>& measurements,
  AnalyticalParameterProvider const& scalingReader,
  int numObservables)
{

    auto dependentConditions =
      scalingReader.getConditionsForParameter(scalingIdx);

    double enumerator = 0.0;
    double denominator = 0.0;

    for (auto const conditionIdx : dependentConditions) {
        auto dependentObservables =
          scalingReader.getObservablesForParameter(scalingIdx, conditionIdx);
        int numTimepoints = measurements[conditionIdx].size() / numObservables;

        for (auto const observableIdx : dependentObservables) {
            for (int timeIdx = 0; timeIdx < numTimepoints; ++timeIdx) {

                double mes =
                  measurements[conditionIdx]
                              [observableIdx + timeIdx * numObservables];
                if (!std::isnan(mes)) {
                    // NOTE: this must be in sync with data ordering in AMICI
                    // (assumes row-major)
                    double sim = modelOutputsUnscaled[conditionIdx]
                                                     [observableIdx +
                                                      timeIdx * numObservables];
                    // std::cout<<scalingIdx<<"\t"<<conditionIdx<<"\t"<<observableIdx<<"\t"<<timeIdx<<"\t"<<mes<<"\t"<<sim<<std::endl;
                    if (std::isnan(sim)) {
                        logmessage(LOGLVL_WARNING,
                                   "In computeAnalyticalScalings %d: "
                                   "Simulation is NaN for condition %d "
                                   "observable %d timepoint %d",
                                   scalingIdx,
                                   conditionIdx,
                                   observableIdx,
                                   timeIdx);
                    }
                    if (sim < 0 && sim > -1e-18) {
                        // negative values due to numerical errors
                        // TODO: some outputs may be validly < 0
                        logmessage(LOGLVL_WARNING,
                                   "In computeAnalyticalScalings %d: "
                                   "Simulation is %g < 0 for condition %d "
                                   "observable %d timepoint %d. "
                                   "Setting to 0.0.",
                                   scalingIdx,
                                   sim,
                                   conditionIdx,
                                   observableIdx,
                                   timeIdx);
                        sim = 0.0;
                    }

                    enumerator += sim * mes;
                    denominator += sim * sim;
                }
            }
        }
    }

    if (denominator == 0.0) {
        logmessage(LOGLVL_WARNING,
                   "In computeAnalyticalScalings: denominator is 0.0 for "
                   "scaling parameter " +
                     std::to_string(scalingIdx) +
                     ". Probably model output is always 0.0 and scaling, "
                     "thus, not used. Setting scaling parameter to 1.0.");
        return 1.0;
    }
    double scaling = enumerator / denominator;

    return scaling;
    //    constexpr double upper_bound = 1e10;

    //    // too large values of scaling parameters cause problems in backwards
    //    // integration for adjoint sensitivities
    //    if(upper_bound > scaling)
    //        return scaling;

    //    logmessage(LOGLVL_WARNING,
    //               "In computeAnalyticalScalings: force-bounding scaling
    //               parameter "
    //               + std::to_string(scalingIdx) + " which was "
    //               + std::to_string(scaling) + " to "
    //               + std::to_string(upper_bound));
    //    return upper_bound;
}

double
computeAnalyticalOffsets(
  int offsetIdx,
  std::vector<std::vector<double>> const& modelOutputsUnscaled,
  std::vector<std::vector<double>> const& measurements,
  AnalyticalParameterProvider& offsetReader,
  int numObservables)
{
    auto dependentConditions =
      offsetReader.getConditionsForParameter(offsetIdx);

    double enumerator = 0.0;
    double denominator = 0.0;

    for (auto const conditionIdx : dependentConditions) {
        auto dependentObservables =
          offsetReader.getObservablesForParameter(offsetIdx, conditionIdx);
        int numTimepoints = measurements[conditionIdx].size() / numObservables;
        for (auto const observableIdx : dependentObservables) {
            for (int timeIdx = 0; timeIdx < numTimepoints; ++timeIdx) {
                double mes =
                  measurements[conditionIdx]
                              [observableIdx + timeIdx * numObservables];
                if (!std::isnan(mes)) {
                    double sim = modelOutputsUnscaled[conditionIdx]
                                                     [observableIdx +
                                                      timeIdx * numObservables];
                    if (std::isnan(sim)) {
                        logmessage(LOGLVL_WARNING,
                                   "In computeAnalyticalOffsets %d: "
                                   "Simulation is NaN for condition %d "
                                   "observable %d timepoint %d",
                                   offsetIdx,
                                   conditionIdx,
                                   observableIdx,
                                   timeIdx);
                    }
                    enumerator += mes - sim;
                    denominator += 1.0;
                }
            }
        }
    }

    if (denominator == 0.0) {
        logmessage(LOGLVL_WARNING,
                   "In computeAnalyticalOffsets: denominator is 0.0 "
                   "for offset parameter " +
                     std::to_string(offsetIdx) +
                     ". This probably means that there exists no measurement "
                     "using this parameter. Setting offset to 0.0.");
        return 0.0;
    }

    return enumerator / denominator;
}

double
computeAnalyticalSigmas(
  int sigmaIdx,
  const std::vector<std::vector<double>>& modelOutputsScaled,
  const std::vector<std::vector<double>>& measurements,
  AnalyticalParameterProvider const& sigmaReader,
  int numObservables,
  double epsilonAbs,
  double epsilonRel)
{
    auto dependentConditions = sigmaReader.getConditionsForParameter(sigmaIdx);

    double enumerator = 0.0;
    double denominator = 0.0;

    double maxAbsMeasurement = 0.0;

    for (auto const conditionIdx : dependentConditions) {
        auto dependentObservables =
          sigmaReader.getObservablesForParameter(sigmaIdx, conditionIdx);
        int numTimepoints = measurements[conditionIdx].size() / numObservables;
        for (auto const observableIdx : dependentObservables) {
            if (observableIdx >= numObservables) {
                throw ParPEException("computeAnalyticalSigmas: Invalid "
                                     "observableIdx >= numObservables.");
            }

            for (int timeIdx = 0; timeIdx < numTimepoints; ++timeIdx) {
                const int flat_index = observableIdx + timeIdx * numObservables;
                double mes = measurements[conditionIdx][flat_index];
                if (!std::isnan(mes)) {
                    double scaledSim =
                      modelOutputsScaled[conditionIdx][flat_index];

                    if (std::isnan(scaledSim)) {
                        logmessage(LOGLVL_WARNING,
                                   "In computeAnalyticalSigmas %d: "
                                   "Simulation is NaN for condition %d "
                                   "observable %d timepoint %d",
                                   sigmaIdx,
                                   conditionIdx,
                                   observableIdx,
                                   timeIdx);
                    }
                    enumerator += (mes - scaledSim) * (mes - scaledSim);
                    denominator += 1.0;

                    maxAbsMeasurement =
                      std::max(maxAbsMeasurement, std::abs(mes));
                }
            }
        }
    }

    if (denominator == 0.0) {
        logmessage(LOGLVL_WARNING,
                   "In computeAnalyticalSigmas: Denominator is 0.0 for sigma "
                   "parameter " +
                     std::to_string(sigmaIdx) +
                     ". This probably means that there exists no measurement "
                     "using this parameter.");
    }

    double sigma = std::sqrt(enumerator / denominator);

    epsilonAbs = std::max(epsilonRel * maxAbsMeasurement, epsilonAbs);

    if (sigma < epsilonAbs) {
        // Must not return sigma = 0.0
        logmessage(LOGLVL_WARNING,
                   "In computeAnalyticalSigmas " + std::to_string(sigmaIdx) +
                     ": Computed sigma < epsilon. Setting to " +
                     std::to_string(epsilonAbs));
        return epsilonAbs;
    }

    return sigma;
}

void
applyOptimalScaling(int scalingIdx,
                    double scalingLin,
                    std::vector<std::vector<double>>& modelOutputs,
                    AnalyticalParameterProvider const& scalingReader,
                    int numObservables)
{
    auto dependentConditions =
      scalingReader.getConditionsForParameter(scalingIdx);
    for (auto const conditionIdx : dependentConditions) {
        int numTimepoints = modelOutputs[conditionIdx].size() / numObservables;
        auto dependentObservables =
          scalingReader.getObservablesForParameter(scalingIdx, conditionIdx);
        for (auto const observableIdx : dependentObservables) {
            if (observableIdx >= numObservables) {
                throw ParPEException("applyOptimalOffset: Invalid "
                                     "observableIdx >= numObservables.");
            }

            for (int timeIdx = 0; timeIdx < numTimepoints; ++timeIdx) {
                // NOTE: this must be in sync with data ordering in AMICI
                // (assumes row-major)
                modelOutputs[conditionIdx]
                            [observableIdx + timeIdx * numObservables] *=
                  scalingLin;
            }
        }
    }
}

void
applyOptimalOffset(int offsetIdx,
                   double offsetLin,
                   std::vector<std::vector<double>>& modelOutputs,
                   const AnalyticalParameterProvider& offsetReader,
                   int numObservables)
{
    auto dependentConditions =
      offsetReader.getConditionsForParameter(offsetIdx);
    for (auto const conditionIdx : dependentConditions) {
        int numTimepoints = modelOutputs[conditionIdx].size() / numObservables;
        auto dependentObservables =
          offsetReader.getObservablesForParameter(offsetIdx, conditionIdx);
        for (auto const observableIdx : dependentObservables) {
            if (observableIdx >= numObservables) {
                throw ParPEException("applyOptimalOffset: Invalid "
                                     "observableIdx >= numObservables.");
            }
            for (int timeIdx = 0; timeIdx < numTimepoints; ++timeIdx) {
                modelOutputs[conditionIdx]
                            [observableIdx + timeIdx * numObservables] +=
                  offsetLin;
            }
        }
    }
}

std::vector<double>
spliceParameters(const gsl::span<double const> reducedParameters,
                 const std::vector<int>& proportionalityFactorIndices,
                 const std::vector<int>& offsetParameterIndices,
                 const std::vector<int>& sigmaParameterIndices,
                 const std::vector<double>& scalingFactors,
                 const std::vector<double>& offsetParameters,
                 const std::vector<double>& sigmaParameters)
{

    std::vector<double> fullParameters(
      reducedParameters.size() + scalingFactors.size() +
      offsetParameters.size() + sigmaParameters.size());
    int idxScaling = 0;
    int idxOffset = 0;
    int idxSigma = 0;
    int idxRegular = 0;

    for (int i = 0; i < (signed)fullParameters.size(); ++i) {
        if ((unsigned)idxScaling < proportionalityFactorIndices.size() &&
            proportionalityFactorIndices[idxScaling] == i)
            fullParameters[i] = scalingFactors.at(idxScaling++);
        else if ((unsigned)idxOffset < offsetParameterIndices.size() &&
                 offsetParameterIndices[idxOffset] == i)
            fullParameters[i] = offsetParameters.at(idxOffset++);
        else if ((unsigned)idxSigma < sigmaParameterIndices.size() &&
                 sigmaParameterIndices[idxSigma] == i)
            fullParameters[i] = sigmaParameters.at(idxSigma++);
<<<<<<< HEAD
        else if ((unsigned)idxRegular < reducedParameters.size())
=======
        else if((unsigned)idxRegular < reducedParameters.size())
>>>>>>> 5b0489e3
            fullParameters[i] = reducedParameters[idxRegular++];
        else
            throw std::exception();
    }

<<<<<<< HEAD
    Ensures((unsigned)idxScaling == proportionalityFactorIndices.size());
    Ensures((unsigned)idxOffset == offsetParameterIndices.size());
    Ensures((unsigned)idxSigma == sigmaParameterIndices.size());
    Ensures((unsigned)idxRegular == reducedParameters.size());
=======
    Ensures((unsigned) idxScaling == proportionalityFactorIndices.size());
    Ensures((unsigned) idxOffset == offsetParameterIndices.size());
    Ensures((unsigned) idxSigma == sigmaParameterIndices.size());
    Ensures((unsigned) idxRegular == reducedParameters.size());
>>>>>>> 5b0489e3

    return fullParameters;
}

<<<<<<< HEAD
double
computeNegLogLikelihood(
  std::vector<std::vector<double>> const& measurements,
  std::vector<std::vector<double>> const& modelOutputsScaled,
  std::vector<std::vector<double>> const& sigmas)
{
=======

double computeNegLogLikelihood(
        std::vector<std::vector<double>> const& measurements,
        std::vector<std::vector<double>> const& modelOutputsScaled,
        std::vector<std::vector<double>> const& sigmas) {
>>>>>>> 5b0489e3
    Expects(measurements.size() == modelOutputsScaled.size());

    double nllh = 0.0;

    for (int conditionIdx = 0; (unsigned)conditionIdx < measurements.size();
         ++conditionIdx) {
        nllh += computeNegLogLikelihood(measurements[conditionIdx],
                                        modelOutputsScaled[conditionIdx],
                                        sigmas[conditionIdx]);
        if (std::isnan(nllh))
            return nllh;
    }

    return nllh;
}

<<<<<<< HEAD
double
computeNegLogLikelihood(std::vector<double> const& measurements,
                        std::vector<double> const& modelOutputsScaled,
                        std::vector<double> const& sigmas)
{
=======
double computeNegLogLikelihood(std::vector<double> const& measurements,
                               std::vector<double> const& modelOutputsScaled,
                               std::vector<double> const& sigmas) {
>>>>>>> 5b0489e3
    // measurement/simulation output dimension mismatch
    Expects(measurements.size() == modelOutputsScaled.size());

    double nllh = 0.0;

    for (int i = 0; (unsigned)i < measurements.size(); ++i) {
        double mes = measurements[i];
        if (!std::isnan(mes)) {
            double sim = modelOutputsScaled[i];
            double sigmaSquared = sigmas[i] * sigmas[i];
            if (std::isnan(sim)) {
                logmessage(
                  LOGLVL_WARNING, "Simulation is NaN for data point %d", i);
                return std::numeric_limits<double>::quiet_NaN();
            }
            if (std::isnan(sigmaSquared)) {
                logmessage(LOGLVL_WARNING, "Sigma is NaN for data point %d", i);
                return std::numeric_limits<double>::quiet_NaN();
            }
            if (sigmaSquared < 0.0) {
                logmessage(
                  LOGLVL_WARNING, "Negative sigma for data point %d", i);
                return std::numeric_limits<double>::quiet_NaN();
            }

            double diff = mes - sim;
            diff *= diff;
            nllh += log(2.0 * M_PI * sigmaSquared) + diff / sigmaSquared;
        }
    }

    nllh /= 2.0;
    return nllh;
}

HierarchicalOptimizationReporter::HierarchicalOptimizationReporter(
  HierarchicalOptimizationWrapper* gradFun,
  std::unique_ptr<OptimizationResultWriter> rw,
  std::unique_ptr<Logger> logger)
  : OptimizationReporter(gradFun, std::move(rw), std::move(logger))
{
    hierarchical_wrapper_ = gradFun;
}

FunctionEvaluationStatus
HierarchicalOptimizationReporter::evaluate(gsl::span<const double> parameters,
                                           double& fval,
                                           gsl::span<double> gradient,
                                           Logger* logger,
                                           double* cpuTime) const
{
    double myCpuTimeSec = 0.0;
    if (cpuTime)
        *cpuTime = 0.0;

    if (beforeCostFunctionCall(parameters) != 0)
        return functionEvaluationFailure;

    if (gradient.data()) {
        if (!have_cached_gradient_ || !std::equal(parameters.begin(),
                                                  parameters.end(),
                                                  cached_parameters_.begin())) {
            // Have to compute anew
            cached_status_ = hierarchical_wrapper_->evaluate(
              parameters,
              cached_cost_,
              cached_gradient_,
              cached_full_parameters_,
              cached_full_gradient_,
              logger ? logger : this->logger_.get(),
              &myCpuTimeSec);
            have_cached_cost_ = true;
            have_cached_gradient_ = true;
        }
        // recycle old result
        std::copy(
          cached_gradient_.begin(), cached_gradient_.end(), gradient.begin());
        fval = cached_cost_;
    } else {
        if (!have_cached_cost_ || !std::equal(parameters.begin(),
                                              parameters.end(),
                                              cached_parameters_.begin())) {
            // Have to compute anew
            cached_status_ = hierarchical_wrapper_->evaluate(
              parameters,
              cached_cost_,
              gsl::span<double>(),
              cached_full_parameters_,
              cached_full_gradient_,
              logger ? logger : this->logger_.get(),
              &myCpuTimeSec);
            have_cached_cost_ = true;
            have_cached_gradient_ = false;
        }
        fval = cached_cost_;
    }

    // update cached parameters
    cached_parameters_.resize(num_parameters_);
    std::copy(parameters.begin(), parameters.end(), cached_parameters_.begin());

    cpu_time_iteration_sec_ += myCpuTimeSec;
    cpu_time_total_sec_ += myCpuTimeSec;
    if (cpuTime)
        *cpuTime = myCpuTimeSec;

    if (afterCostFunctionCall(parameters,
                              cached_cost_,
                              gradient.data() ? cached_full_gradient_
                                              : gsl::span<double>()) != 0)
        return functionEvaluationFailure;

    return cached_status_;
}

void
HierarchicalOptimizationReporter::finished(double optimalCost,
                                           gsl::span<const double> parameters,
                                           int exitStatus) const
{
    double timeElapsed = wall_timer_.getTotal();

    if (cached_cost_ > optimalCost) {
        // the optimal value is not from the cached parameters and we did not
        // get the optimal full parameter vector. since we don't know them,
        // rather set to nan
        cached_full_parameters_.assign(cached_full_parameters_.size(), NAN);
        std::copy(
          parameters.begin(), parameters.end(), cached_parameters_.data());
        if (logger_)
            logger_->logmessage(LOGLVL_INFO, "cachedCost != optimalCost");
        cached_cost_ = NAN;
    }

    if (logger_)
        logger_->logmessage(
          LOGLVL_INFO,
          "Optimizer status %d, final llh: %e, time: wall: %f cpu: %f.",
          exitStatus,
          cached_cost_,
          timeElapsed,
          cpu_time_total_sec_);

    if (result_writer_)
        result_writer_->saveOptimizerResults(cached_cost_,
                                             cached_full_parameters_,
                                             timeElapsed,
                                             cpu_time_total_sec_,
                                             exitStatus);
}

const std::vector<double>&
HierarchicalOptimizationReporter::getFinalParameters() const
{
    return cached_full_parameters_;
}

bool
HierarchicalOptimizationReporter::iterationFinished(
  gsl::span<const double> parameters,
  double objectiveFunctionValue,
  gsl::span<const double> /*objectiveFunctionGradient*/) const
{
    double wallTimeIter = wall_timer_.getRound();
    double wallTimeOptim = wall_timer_.getTotal();

    if (logger_)
        logger_->logmessage(LOGLVL_INFO,
                            "iter: %d cost: %g "
                            "time_iter: wall: %gs cpu: %gs "
                            "time_optim: wall: %gs cpu: %gs",
                            num_iterations_,
                            objectiveFunctionValue,
                            wallTimeIter,
                            cpu_time_iteration_sec_,
                            wallTimeOptim,
                            cpu_time_total_sec_);

    if (result_writer_) {
        /* check if the optimizer-reported cost matches the last function
         * evaluation. if so, we can log our cached parameter and gradient,
         * otherwise we need to rely on what the optimizer provided us. if no
         * parameters are provided, we will still save the cached one, even if
         * the cost does not match, since this is the best parameter guess we
         * have.
         */
        if (almostEqual(objectiveFunctionValue, cached_cost_) &&
            (parameters.empty() || std::equal(parameters.begin(),
                                              parameters.end(),
                                              cached_parameters_.begin()))) {
            result_writer_->logOptimizerIteration(
              num_iterations_,
              cached_full_parameters_,
              objectiveFunctionValue,
              // This might be misleading, the gradient could have been
              // evaluated at other parameters if there was a line search
              // inbetween
              cached_full_gradient_,
              wallTimeIter,
              cpu_time_iteration_sec_);
        } else {
            // We don't have the full parameter vector, only the outer
            // parameters so we can't append them due to different dimension
            // TODO: save both, outer + combined? can easily save outer + inner
            // separetly
            std::vector<double> nanParameters(cached_full_parameters_.size(),
                                              NAN);

            result_writer_->logOptimizerIteration(num_iterations_,
                                                  nanParameters,
                                                  objectiveFunctionValue,
                                                  nanParameters,
                                                  wallTimeIter,
                                                  cpu_time_iteration_sec_);
        }
    }
    ++num_iterations_;

    logger_->setPrefix(default_logger_prefix_ + "i" +
                       std::to_string(num_iterations_));
    cpu_time_iteration_sec_ = 0.0;

    return false;
}

bool
HierarchicalOptimizationReporter::afterCostFunctionCall(
  gsl::span<const double> /*parameters*/,
  double objectiveFunctionValue,
  gsl::span<const double> objectiveFunctionGradient) const
{
    double wallTime = wall_timer_.getTotal();
    //(double)(timeCostEvaluationEnd - timeCostEvaluationBegin) /
    // CLOCKS_PER_SEC;

    if (!std::isfinite(objectiveFunctionValue))
        printObjectiveFunctionFailureMessage();

    if (result_writer_) {
        result_writer_->logObjectiveFunctionEvaluation(
          cached_full_parameters_,
          cached_cost_,
          objectiveFunctionGradient,
          num_iterations_,
          num_function_calls_,
          wallTime);
    }
    return false;
}

void
checkGradientForAnalyticalParameters(const std::vector<double>& gradient,
                                     const std::vector<int>& analyticalIndices,
                                     double threshold)
{
    for (auto const idx : analyticalIndices) {
        auto curGradient = gradient[idx];
        // std::cout<<"    : "<<idx<<"\t"<<curGradient<<std::endl;
        if (std::fabs(curGradient) > threshold)
            logmessage(LOGLVL_WARNING,
                       "Gradient w.r.t. analytically computed parameter "
                       "%d is %f, exceeding threshold %g",
                       idx,
                       curGradient,
                       threshold);
    }
}

} // namespace parpe<|MERGE_RESOLUTION|>--- conflicted
+++ resolved
@@ -92,29 +92,17 @@
      * ensure sorting right away (if sorting here, also need to reorder/reindex
      * scalingFactorIdx in mapping table -> difficult) */
     proportionalityFactorIndices =
-<<<<<<< HEAD
       this->scalingReader->getOptimizationParameterIndices();
-=======
-            this->scalingReader->getOptimizationParameterIndices();
->>>>>>> 5b0489e3
     Expects(std::is_sorted(this->proportionalityFactorIndices.begin(),
                            this->proportionalityFactorIndices.end()));
 
     offsetParameterIndices =
-<<<<<<< HEAD
       this->offsetReader->getOptimizationParameterIndices();
-=======
-            this->offsetReader->getOptimizationParameterIndices();
->>>>>>> 5b0489e3
     Expects(std::is_sorted(this->offsetParameterIndices.begin(),
                            this->offsetParameterIndices.end()));
 
     sigmaParameterIndices =
-<<<<<<< HEAD
       this->sigmaReader->getOptimizationParameterIndices();
-=======
-            this->sigmaReader->getOptimizationParameterIndices();
->>>>>>> 5b0489e3
     Expects(std::is_sorted(this->sigmaParameterIndices.begin(),
                            this->sigmaParameterIndices.end()));
 
@@ -667,13 +655,8 @@
         }
     }
     Ensures(nextFilterIdx == sortedIndicesToExclude.size());
-<<<<<<< HEAD
     Ensures(resultIdx ==
             (unsigned)valuesToFilter.size() - sortedIndicesToExclude.size());
-=======
-    Ensures(resultIdx == (unsigned) valuesToFilter.size()
-                             - sortedIndicesToExclude.size());
->>>>>>> 5b0489e3
 }
 
 double
@@ -1021,45 +1004,25 @@
         else if ((unsigned)idxSigma < sigmaParameterIndices.size() &&
                  sigmaParameterIndices[idxSigma] == i)
             fullParameters[i] = sigmaParameters.at(idxSigma++);
-<<<<<<< HEAD
         else if ((unsigned)idxRegular < reducedParameters.size())
-=======
-        else if((unsigned)idxRegular < reducedParameters.size())
->>>>>>> 5b0489e3
             fullParameters[i] = reducedParameters[idxRegular++];
         else
             throw std::exception();
     }
 
-<<<<<<< HEAD
-    Ensures((unsigned)idxScaling == proportionalityFactorIndices.size());
-    Ensures((unsigned)idxOffset == offsetParameterIndices.size());
-    Ensures((unsigned)idxSigma == sigmaParameterIndices.size());
-    Ensures((unsigned)idxRegular == reducedParameters.size());
-=======
     Ensures((unsigned) idxScaling == proportionalityFactorIndices.size());
     Ensures((unsigned) idxOffset == offsetParameterIndices.size());
     Ensures((unsigned) idxSigma == sigmaParameterIndices.size());
     Ensures((unsigned) idxRegular == reducedParameters.size());
->>>>>>> 5b0489e3
 
     return fullParameters;
 }
 
-<<<<<<< HEAD
-double
-computeNegLogLikelihood(
-  std::vector<std::vector<double>> const& measurements,
-  std::vector<std::vector<double>> const& modelOutputsScaled,
-  std::vector<std::vector<double>> const& sigmas)
-{
-=======
 
 double computeNegLogLikelihood(
         std::vector<std::vector<double>> const& measurements,
         std::vector<std::vector<double>> const& modelOutputsScaled,
         std::vector<std::vector<double>> const& sigmas) {
->>>>>>> 5b0489e3
     Expects(measurements.size() == modelOutputsScaled.size());
 
     double nllh = 0.0;
@@ -1076,17 +1039,12 @@
     return nllh;
 }
 
-<<<<<<< HEAD
 double
 computeNegLogLikelihood(std::vector<double> const& measurements,
                         std::vector<double> const& modelOutputsScaled,
                         std::vector<double> const& sigmas)
 {
-=======
-double computeNegLogLikelihood(std::vector<double> const& measurements,
-                               std::vector<double> const& modelOutputsScaled,
-                               std::vector<double> const& sigmas) {
->>>>>>> 5b0489e3
+
     // measurement/simulation output dimension mismatch
     Expects(measurements.size() == modelOutputsScaled.size());
 
