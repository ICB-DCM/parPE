#include <parpeamici/multiConditionDataProvider.h>

#include <parpeamici/amiciMisc.h>
#include <parpecommon/logging.h>
#include <parpecommon/misc.h>
#include <parpecommon/parpeException.h>

#include <amici/amici.h>
#include <amici/hdf5.h>

#include <cassert>
#include <cmath>
#include <cstring>
#include <numeric>

namespace parpe {

MultiConditionDataProviderHDF5::MultiConditionDataProviderHDF5(
  std::unique_ptr<amici::Model> model,
  std::string const& hdf5Filename)
  : MultiConditionDataProviderHDF5(std::move(model), hdf5Filename, "")
{}

MultiConditionDataProviderHDF5::MultiConditionDataProviderHDF5(
  std::unique_ptr<amici::Model> model,
  std::string const& hdf5Filename,
  std::string const& rootPath)
  : model_(std::move(model))
  , root_path_(rootPath)
{

    auto lock = hdf5MutexGetLock();
    file_ = hdf5OpenForReading(hdf5Filename);

    optimization_options_ =
      parpe::OptimizationOptions::fromHDF5(getHdf5FileId());

    hdf5_measurement_path_ = rootPath + "/measurements/y";
    hdf5_measurement_sigma_path_ = rootPath + "/measurements/ysigma";
    hdf5_condition_path_ = rootPath + "/fixedParameters/k";
    hdf5_reference_condition_path_ =
      rootPath + "/fixedParameters/simulationConditions";
    hdf5_amici_options_path_ = rootPath + "/amiciOptions";
    hdf5_parameter_path_ = rootPath + "/parameters";
    hdf5_parameter_min_path_ = hdf5_parameter_path_ + "/lowerBound";
    hdf5_parameter_max_path_ = hdf5_parameter_path_ + "/upperBound";
    hdf5_parameter_scale_simulation_path_ =
      hdf5_parameter_path_ + "/pscaleSimulation";
    hdf5_parameter_scale_optimization_path_ =
      hdf5_parameter_path_ + "/pscaleOptimization";
    hdf5_simulation_to_optimization_parameter_mapping_path_ =
      rootPath + "/parameters/optimizationSimulationMapping";
    hdf5_parameter_overrides_path = rootPath + "/parameters/parameterOverrides";

    checkDataIntegrity();

    amici::hdf5::readModelDataFromHDF5(
      file_, *this->model_, hdf5_amici_options_path_);
}

int
MultiConditionDataProviderHDF5::getNumberOfSimulationConditions() const
{
    // TODO: add additional layer for selection of condition indices (for
    // testing and later for minibatch)
    // -> won't need different file for testing/validation splits
    // TODO: cache

    auto lock = hdf5MutexGetLock();

    int d1, d2;
    hdf5GetDatasetDimensions(
      file_.getId(), hdf5_reference_condition_path_.c_str(), 2, &d1, &d2);

    return d1;
}

std::vector<int>
MultiConditionDataProviderHDF5::getSimulationToOptimizationParameterMapping(
  int conditionIdx) const
{
    std::string path = hdf5_simulation_to_optimization_parameter_mapping_path_;

    if (hdf5DatasetExists(file_, path)) {
        return hdf5Read2DIntegerHyperslab(
          file_, path, model_->np(), 1, 0, conditionIdx);
    }

    // return trivial default mapping
    std::vector<int> defaultMap(model_->np());
    std::iota(defaultMap.begin(), defaultMap.end(), 0);

    return defaultMap;
}

void
MultiConditionDataProviderHDF5::mapSimulationToOptimizationGradientAddMultiply(
  int conditionIdx,
  gsl::span<double const> simulation,
  gsl::span<double> optimization,
  gsl::span<double const> parameters,
  double coefficient) const
{
    auto mapping = getSimulationToOptimizationParameterMapping(conditionIdx);

    // Need to consider varying scaling
    auto scaleOpt = getParameterScaleOpt();
    auto scaleSim = getParameterScaleSim(conditionIdx);

    for (int i = 0; i < model_->np(); ++i) {
        // some model parameter are not mapped if there is no respective data
        if (mapping[i] >= 0) {
            double newGrad = applyChainRule(
              simulation[i], parameters[i], scaleSim[i], scaleOpt[mapping[i]]);
            optimization[mapping[i]] += coefficient * newGrad;
        }
    }
}

void
MultiConditionDataProviderHDF5::mapAndSetOptimizationToSimulationVariables(
  int conditionIdx,
  gsl::span<const double> optimization,
  gsl::span<double> simulation,
  gsl::span<amici::ParameterScaling> optimizationScale,
  gsl::span<amici::ParameterScaling> simulationScale) const
{
    auto mapping = getSimulationToOptimizationParameterMapping(conditionIdx);

    std::vector<double> overrides;
    if (hdf5DatasetExists(file_, hdf5_parameter_overrides_path)) {
        overrides.resize(model_->np());
        hdf5Read2DDoubleHyperslab(file_.getId(),
                                  hdf5_parameter_overrides_path.c_str(),
                                  model_->np(),
                                  1,
                                  0,
                                  conditionIdx,
                                  overrides);
    }

    for (int i = 0; i < model_->np(); ++i) {
        if (mapping[i] >= 0) {
            // map from optimization parameters
            simulation[i] = getScaledParameter(
              getUnscaledParameter(optimization[mapping[i]],
                                   optimizationScale[mapping[i]]),
              simulationScale[i]);
        } else if (!overrides.empty()) {
            // TODO do we need to rescale here? or done in PEtab?
            simulation[i] = overrides[i];
        } else {
            simulation[i] = NAN;
        }
    }
}

std::vector<amici::ParameterScaling>
MultiConditionDataProviderHDF5::getParameterScaleOpt() const
{
    auto lock = hdf5MutexGetLock();
    auto resInt = amici::hdf5::getIntDataset1D(
      file_, hdf5_parameter_scale_optimization_path_);
    std::vector<amici::ParameterScaling> res(resInt.size());
    for (unsigned int i = 0; i < resInt.size(); ++i)
        res[i] = static_cast<amici::ParameterScaling>(resInt[i]);
    return res;
}

amici::ParameterScaling
MultiConditionDataProviderHDF5::getParameterScaleOpt(int parameterIdx) const
{
    auto res =
      hdf5Read1DIntegerHyperslab(
        file_, hdf5_parameter_scale_optimization_path_, 1, parameterIdx)
        .at(0);
    return static_cast<amici::ParameterScaling>(res);
}

std::vector<amici::ParameterScaling>
MultiConditionDataProviderHDF5::getParameterScaleSim(int simulationIdx) const
{
    auto resInt =
      hdf5Read2DIntegerHyperslab(file_,
                                 hdf5_parameter_scale_simulation_path_,
                                 1,
                                 model_->np(),
                                 simulationIdx,
                                 0);
    std::vector<amici::ParameterScaling> res(resInt.size());
    for (unsigned int i = 0; i < resInt.size(); ++i)
        res[i] = static_cast<amici::ParameterScaling>(resInt[i]);
    return res;
}

amici::ParameterScaling
MultiConditionDataProviderHDF5::getParameterScaleSim(
  int simulationIdx,
  int modelParameterIdx) const
{
    auto res = hdf5Read2DIntegerHyperslab(file_,
                                          hdf5_parameter_scale_simulation_path_,
                                          1,
                                          1,
                                          simulationIdx,
                                          modelParameterIdx)
                 .at(0);
    return static_cast<amici::ParameterScaling>(res);
}

void
MultiConditionDataProviderHDF5::updateFixedSimulationParameters(
  int simulationIdx,
  amici::ExpData& edata) const
{
    edata.fixedParameters.resize(model_->nk());

    // TODO cache
    int conditionIdxPreeq, conditionIdxSim;
    getSimAndPreeqConditions(simulationIdx,
                             conditionIdxPreeq,
                             conditionIdxSim,
                             edata.reinitializeFixedParameterInitialStates);

    if (conditionIdxPreeq >= 0) {
        // -1 means no preequilibration
        edata.fixedParametersPreequilibration.resize(model_->nk());
        readFixedSimulationParameters(conditionIdxPreeq,
                                      edata.fixedParametersPreequilibration);
    } else {
        edata.fixedParametersPreequilibration.resize(0);
    }
    readFixedSimulationParameters(conditionIdxSim, edata.fixedParameters);
}

void MultiConditionDataProviderHDF5::setModel(std::unique_ptr<amici::Model> model)
{
    model_ = std::move(model);
}

void
MultiConditionDataProviderHDF5::readFixedSimulationParameters(
        int conditionIdx,
        gsl::span<double> buffer) const
{
    if (!model_->nk())
        return;

    auto lock = hdf5MutexGetLock();

    H5_SAVE_ERROR_HANDLER;

    hdf5Read2DDoubleHyperslab(file_.getId(),
                              hdf5_condition_path_.c_str(),
                              model_->nk(),
                              1,
                              0,
                              conditionIdx,
                              buffer);

    if (H5Eget_num(H5E_DEFAULT)) {
        logmessage(LOGLVL_CRITICAL,
                   "Problem in readFixedParameters (row %d, nk %d)\n",
                   conditionIdx,
                   model_->nk());
        printBacktrace(20);
        H5Ewalk2(
          H5E_DEFAULT, H5E_WALK_DOWNWARD, hdf5ErrorStackWalker_cb, nullptr);
        abort();
    }

    H5_RESTORE_ERROR_HANDLER;

    if (H5Eget_num(H5E_DEFAULT))
        throw ParPEException("MultiConditionDataProviderHDF5::"
                             "updateFixedSimulationParameters "
                             "unable to read data");
}

<<<<<<< HEAD
std::unique_ptr<amici::ExpData>
MultiConditionDataProviderHDF5::getExperimentalDataForCondition(
  int simulationIdx) const
{
    auto edata = std::make_unique<amici::ExpData>(*model_);

    auto lock = hdf5MutexGetLock();
    edata->setTimepoints(amici::hdf5::getDoubleDataset1D(
      file_, root_path_ + "/measurements/t/" + std::to_string(simulationIdx)));
=======
std::unique_ptr<amici::ExpData> MultiConditionDataProviderHDF5::getExperimentalDataForCondition(
        int simulationIdx) const {
    auto edata = std::make_unique<amici::ExpData>(*model_);

    auto lock = hdf5MutexGetLock();
    edata->setTimepoints(
                amici::hdf5::getDoubleDataset1D(
                    file_, root_path_ + "/measurements/t/"
                    + std::to_string(simulationIdx)));
>>>>>>> 5b0489e3
    edata->setObservedData(getMeasurementForSimulationIndex(simulationIdx));
    edata->setObservedDataStdDev(getSigmaForSimulationIndex(simulationIdx));
    updateFixedSimulationParameters(simulationIdx, *edata);

    return edata;
}

std::vector<std::vector<double>>
MultiConditionDataProviderHDF5::getAllMeasurements() const
{
    std::vector<std::vector<double>> result(getNumberOfSimulationConditions());
    for (int conditionIdx = 0; (unsigned)conditionIdx < result.size();
         ++conditionIdx) {
        result[conditionIdx] = getMeasurementForSimulationIndex(conditionIdx);
    }
    return result;
}

std::vector<std::vector<double>>
MultiConditionDataProviderHDF5::getAllSigmas() const
{
    // TODO: how to deal with sigma parameters vs table
    std::vector<std::vector<double>> result(getNumberOfSimulationConditions());
    for (int conditionIdx = 0; (unsigned)conditionIdx < result.size();
         ++conditionIdx) {
        result[conditionIdx] = getSigmaForSimulationIndex(conditionIdx);
    }
    return result;
}

std::vector<double>
MultiConditionDataProviderHDF5::getSigmaForSimulationIndex(
  int simulationIdx) const
{
    hsize_t dim1, dim2;
    auto lock = hdf5MutexGetLock();
    return amici::hdf5::getDoubleDataset2D(file_,
                                           hdf5_measurement_sigma_path_ + "/" +
                                             std::to_string(simulationIdx),
                                           dim1,
                                           dim2);
}

std::vector<double>
MultiConditionDataProviderHDF5::getMeasurementForSimulationIndex(
  int simulationIdx) const
{
    hsize_t dim1, dim2;
    auto lock = hdf5MutexGetLock();
    return amici::hdf5::getDoubleDataset2D(file_,
                                           hdf5_measurement_path_ + "/" +
                                             std::to_string(simulationIdx),
                                           dim1,
                                           dim2);
}

void
MultiConditionDataProviderHDF5::getOptimizationParametersLowerBounds(
  gsl::span<double> buffer) const
{
    auto lock = hdf5MutexGetLock();

    auto dataset = file_.openDataSet(hdf5_parameter_min_path_);

    auto dataspace = dataset.getSpace();
    // hdf5ParameterMinPath dimensions don't match
    Expects(dataspace.getSimpleExtentNdims() == 1);
    hsize_t dim = 0;
    dataspace.getSimpleExtentDims(&dim);
<<<<<<< HEAD
    Expects(dim == (unsigned)getNumOptimizationParameters());
=======
    Expects(dim == (unsigned) getNumOptimizationParameters());
>>>>>>> 5b0489e3
    Expects(dim == buffer.size());
    dataset.read(buffer.data(), H5::PredType::NATIVE_DOUBLE);
}

void
MultiConditionDataProviderHDF5::getOptimizationParametersUpperBounds(
  gsl::span<double> buffer) const
{
    auto lock = hdf5MutexGetLock();

    auto dataset = file_.openDataSet(hdf5_parameter_max_path_);

    auto dataspace = dataset.getSpace();
    // hdf5ParameterMaxPath dimensions dont match
    Expects(dataspace.getSimpleExtentNdims() == 1);
    hsize_t dim = 0;
    dataspace.getSimpleExtentDims(&dim);
<<<<<<< HEAD
    Expects(dim == (unsigned)getNumOptimizationParameters());
=======
    Expects(dim == (unsigned) getNumOptimizationParameters());
>>>>>>> 5b0489e3
    Expects(dim == buffer.size());
    dataset.read(buffer.data(), H5::PredType::NATIVE_DOUBLE);
}

int
MultiConditionDataProviderHDF5::getNumOptimizationParameters() const
{
    std::string path = root_path_ + "/parameters/parameterNames";
    int size = 0;
    hdf5GetDatasetDimensions(file_.getId(), path.c_str(), 1, &size);
    return size;
}

std::unique_ptr<amici::Model>
MultiConditionDataProviderHDF5::getModel() const
{
    return std::unique_ptr<amici::Model>(model_->clone());
}

std::unique_ptr<amici::Solver>
MultiConditionDataProviderHDF5::getSolver() const
{
    auto solver = model_->getSolver();
    auto lock = hdf5MutexGetLock();

    amici::hdf5::readSolverSettingsFromHDF5(
      file_, *solver, hdf5_amici_options_path_);
    return solver;
}

void
MultiConditionDataProviderHDF5::updateSimulationParametersAndScale(
  int simulationIdx,
  gsl::span<const double> optimizationParams,
  amici::Model& model) const
{
    // int conditionIdxPreeq, conditionIdxSim;
    // getSimAndPreeqConditions(simulationIdx, conditionIdxPreeq,
    // conditionIdxSim);

    auto scaleSim = getParameterScaleSim(simulationIdx);
    auto p = model.getParameters();
    auto scaleOpt = getParameterScaleOpt();

    model.setParameterScale(scaleSim);
    mapAndSetOptimizationToSimulationVariables(
      simulationIdx, optimizationParams, p, scaleOpt, scaleSim);
    model.setParameters(p);
}

void
MultiConditionDataProviderHDF5::copyInputData(H5::H5File const& target)
{

    H5Ocopy(file_.getId(),
            "/",
            target.getId(),
            "/inputData",
            H5P_DEFAULT,
            H5P_DEFAULT);
    H5Fflush(target.getId(), H5F_SCOPE_LOCAL);
}

void
MultiConditionDataProviderHDF5::getSimAndPreeqConditions(
  const int simulationIdx,
  int& preequilibrationConditionIdx,
  int& simulationConditionIdx,
  bool& reinitializeFixedParameterInitialStates) const
{
    auto tmp = hdf5Read2DIntegerHyperslab(
      file_, hdf5_reference_condition_path_, 1, 3, simulationIdx, 0);
    preequilibrationConditionIdx = tmp[0];
    simulationConditionIdx = tmp[1];
    reinitializeFixedParameterInitialStates = tmp[2];
}

hid_t
MultiConditionDataProviderHDF5::getHdf5FileId() const
{
    return file_.getId();
}

// void MultiConditionDataProvider::printInfo() const {
//    int maxwidth = 25;
//    int numMultiStartRuns = getNumMultiStartRuns();
//    logmessage(LOGLVL_INFO, "%*s: %d", maxwidth, "Num multistart optims",
//    numMultiStartRuns);

//    for(int i = 0; i < numMultiStartRuns; ++i) {
//        int numStarts = getNumLocalOptimizationsForMultiStartRun(i);
//        logmessage(LOGLVL_INFO, "%*s: %d", maxwidth, "Num starts",
//        numStarts);
//        logmessage(LOGLVL_INFO, "%*s: %d", maxwidth, "Genotypes",
//        getNumGenotypes());
//    }

//    logmessage(LOGLVL_INFO, "%*s: %d", maxwidth, "Max iterations",
//    getMaxIter());
//}

void
MultiConditionDataProviderHDF5::checkDataIntegrity() const
{
    // check matching IDs
    std::string modelParameterIdsPath = root_path_ + "/model/parameterIds";
    auto dataParameterIds =
      hdf5Read1dStringDataset(file_, modelParameterIdsPath);
    auto modelParameterIds = this->model_->getParameterIds();
    RELEASE_ASSERT(dataParameterIds == modelParameterIds,
                   "Parameter IDs do not match.");

    std::string speciesIdsPath = root_path_ + "/model/stateIds";
    auto dataSpeciesIds = hdf5Read1dStringDataset(file_, speciesIdsPath);
    RELEASE_ASSERT(dataSpeciesIds == model_->getStateIds(),
                   "State IDs do not match.");

    std::string fixedParIdsPath = root_path_ + "/model/fixedParameterIds";
    auto fixedParIds = hdf5Read1dStringDataset(file_, fixedParIdsPath);
    RELEASE_ASSERT(fixedParIds == model_->getFixedParameterIds(),
                   "Fixed parameter IDs do not match.");

    std::string observableIdsPath = root_path_ + "/model/observableIds";
    auto observableIds = hdf5Read1dStringDataset(file_, observableIdsPath);
    RELEASE_ASSERT(observableIds == model_->getObservableIds(),
                   "Observable IDs do not match.");

    // int numConditions = getNumberOfSimulationConditions();

    int d1, d2; //, d3;

    auto lock = hdf5MutexGetLock();

<<<<<<< HEAD
    Ensures(
      H5Lexists(file_.getId(), hdf5_measurement_path_.c_str(), H5P_DEFAULT));
    Ensures(H5Lexists(
      file_.getId(), hdf5_measurement_sigma_path_.c_str(), H5P_DEFAULT));

    //    parpe::hdf5GetDatasetDimensions(file.getId(),
    //    hdf5MeasurementPath.c_str(),
    //                                    3, &d1, &d2, &d3);
    //    RELEASE_ASSERT(d1 >= numConditions, "");
    //    RELEASE_ASSERT(d2 == model->nytrue, "");
    //    RELEASE_ASSERT(d3 >= model->nt(), "");

    //    parpe::hdf5GetDatasetDimensions(file.getId(),
    //    hdf5MeasurementSigmaPath.c_str(),
    //                                    3, &d1, &d2, &d3);
    //    RELEASE_ASSERT(d1 >= numConditions, "");
    //    RELEASE_ASSERT(d2 == model->nytrue, "");
    //    RELEASE_ASSERT(d3 >= model->nt(), "");

    if (model_->nk()) {
        parpe::hdf5GetDatasetDimensions(
          file_.getId(), hdf5_condition_path_.c_str(), 2, &d1, &d2);
=======
    assert(H5Lexists(file_.getId(), hdf5_measurement_path_.c_str(), H5P_DEFAULT));
    assert(H5Lexists(file_.getId(), hdf5_measurement_sigma_path_.c_str(), H5P_DEFAULT));

//    parpe::hdf5GetDatasetDimensions(file.getId(), hdf5MeasurementPath.c_str(),
//                                    3, &d1, &d2, &d3);
//    RELEASE_ASSERT(d1 >= numConditions, "");
//    RELEASE_ASSERT(d2 == model->nytrue, "");
//    RELEASE_ASSERT(d3 >= model->nt(), "");

//    parpe::hdf5GetDatasetDimensions(file.getId(), hdf5MeasurementSigmaPath.c_str(),
//                                    3, &d1, &d2, &d3);
//    RELEASE_ASSERT(d1 >= numConditions, "");
//    RELEASE_ASSERT(d2 == model->nytrue, "");
//    RELEASE_ASSERT(d3 >= model->nt(), "");

    if(model_->nk()) {
        parpe::hdf5GetDatasetDimensions(file_.getId(), hdf5_condition_path_.c_str(),
                                        2, &d1, &d2);
>>>>>>> 5b0489e3
        Expects(d1 == model_->nk());
    }
}

MultiConditionDataProviderDefault::MultiConditionDataProviderDefault(
  std::unique_ptr<amici::Model> model,
  std::unique_ptr<amici::Solver> solver)
  : model_(std::move(model))
  , solver_(std::move(solver))
{}

int
MultiConditionDataProviderDefault::getNumberOfSimulationConditions() const
{
    return edata_.size();
}

std::vector<int>
MultiConditionDataProviderDefault::getSimulationToOptimizationParameterMapping(
  int /*conditionIdx*/) const
{
    std::vector<int> mapping(model_->np());
    std::iota(mapping.begin(), mapping.end(), 0);
    return mapping;
}

void
MultiConditionDataProviderDefault ::
  mapSimulationToOptimizationGradientAddMultiply(
    int conditionIdx,
    gsl::span<double const> simulation,
    gsl::span<double> optimization,
    gsl::span<const double> /*parameters*/,
    double coefficient) const
{
    // TODO redundant
    auto mapping = getSimulationToOptimizationParameterMapping(conditionIdx);

    for (int i = 0; i < model_->np(); ++i) {
        optimization[mapping[i]] = coefficient * simulation[i];
    }
}

void
MultiConditionDataProviderDefault::mapAndSetOptimizationToSimulationVariables(
  int conditionIdx,
  gsl::span<const double> optimization,
  gsl::span<double> simulation,
  gsl::span<amici::ParameterScaling> /*optimizationScale*/,
  gsl::span<amici::ParameterScaling> /*simulationScale*/) const
{
    // TODO redundant
    auto mapping = getSimulationToOptimizationParameterMapping(conditionIdx);

    for (int i = 0; i < model_->np(); ++i) {
        simulation[i] = optimization[mapping[i]];
    }
}

std::vector<amici::ParameterScaling>
MultiConditionDataProviderDefault::getParameterScaleOpt() const
{
    return model_->getParameterScale();
}

amici::ParameterScaling
MultiConditionDataProviderDefault::getParameterScaleOpt(
  int optimizationParameterIndex) const
{
    return getParameterScaleSim(0, optimizationParameterIndex);
}

amici::ParameterScaling
MultiConditionDataProviderDefault::getParameterScaleSim(
  int /*simulationIdx*/,
  int optimizationParameterIndex) const
{
    // TODO assumes no extra optimization parameters
    return model_->getParameterScale()[optimizationParameterIndex];
}

std::vector<amici::ParameterScaling>
MultiConditionDataProviderDefault::getParameterScaleSim(
  int /*simulationIdx*/) const
{
    return model_->getParameterScale();
}

void
MultiConditionDataProviderDefault::updateSimulationParametersAndScale(
  int /*conditionIndex*/,
  gsl::span<const double> optimizationParams,
  amici::Model& model) const
{
    logmessage(LOGLVL_WARNING,
               "MultiConditionDataProviderDefault::updateSimulationParameters: "
               "No proper mapping implemented. Ensure this is correct.");
    model.setParameters(std::vector<double>(optimizationParams.begin(),
                                            optimizationParams.end()));
}

std::unique_ptr<amici::ExpData>
MultiConditionDataProviderDefault::getExperimentalDataForCondition(
  int conditionIdx) const
{
    return std::make_unique<amici::ExpData>(edata_[conditionIdx]);
}

std::vector<std::vector<double>>
MultiConditionDataProviderDefault::getAllMeasurements() const
{
    std::vector<std::vector<double>> measurements;
    for (const auto& e : edata_) {
        measurements.push_back(e.getObservedData());
    }
    return measurements;
}

std::vector<std::vector<double>>
MultiConditionDataProviderDefault::getAllSigmas() const
{
    std::vector<std::vector<double>> sigmas;
    for (const auto& e : edata_) {
        sigmas.push_back(e.getObservedDataStdDev());
    }
    return sigmas;
}

int
MultiConditionDataProviderDefault::getNumOptimizationParameters() const
{
    return model_->np();
}

std::unique_ptr<amici::Model>
MultiConditionDataProviderDefault::getModel() const
{
    return std::unique_ptr<amici::Model>(model_->clone());
}

std::unique_ptr<amici::Solver>
MultiConditionDataProviderDefault::getSolver() const
{
    return std::unique_ptr<amici::Solver>(solver_->clone());
}

double
applyChainRule(double gradient,
               double parameter,
               amici::ParameterScaling oldScale,
               amici::ParameterScaling newScale)
{
    if (oldScale == newScale)
        return gradient;

    // unapply old
    switch (oldScale) {
        case amici::ParameterScaling::log10:
            gradient /= getUnscaledParameter(parameter, oldScale) * log(10);
            break;
        case amici::ParameterScaling::ln:
            gradient /= getUnscaledParameter(parameter, oldScale);
            break;
        case amici::ParameterScaling::none:
            break;
    }

    // apply
    switch (newScale) {
        case amici::ParameterScaling::log10:
            gradient *= getUnscaledParameter(parameter, oldScale) * log(10);
            break;
        case amici::ParameterScaling::ln:
            gradient *= getUnscaledParameter(parameter, oldScale);
            break;
        case amici::ParameterScaling::none:
            break;
    }

    return gradient;
}

} // namespace parpe<|MERGE_RESOLUTION|>--- conflicted
+++ resolved
@@ -277,17 +277,6 @@
                              "unable to read data");
 }
 
-<<<<<<< HEAD
-std::unique_ptr<amici::ExpData>
-MultiConditionDataProviderHDF5::getExperimentalDataForCondition(
-  int simulationIdx) const
-{
-    auto edata = std::make_unique<amici::ExpData>(*model_);
-
-    auto lock = hdf5MutexGetLock();
-    edata->setTimepoints(amici::hdf5::getDoubleDataset1D(
-      file_, root_path_ + "/measurements/t/" + std::to_string(simulationIdx)));
-=======
 std::unique_ptr<amici::ExpData> MultiConditionDataProviderHDF5::getExperimentalDataForCondition(
         int simulationIdx) const {
     auto edata = std::make_unique<amici::ExpData>(*model_);
@@ -297,7 +286,6 @@
                 amici::hdf5::getDoubleDataset1D(
                     file_, root_path_ + "/measurements/t/"
                     + std::to_string(simulationIdx)));
->>>>>>> 5b0489e3
     edata->setObservedData(getMeasurementForSimulationIndex(simulationIdx));
     edata->setObservedDataStdDev(getSigmaForSimulationIndex(simulationIdx));
     updateFixedSimulationParameters(simulationIdx, *edata);
@@ -367,11 +355,7 @@
     Expects(dataspace.getSimpleExtentNdims() == 1);
     hsize_t dim = 0;
     dataspace.getSimpleExtentDims(&dim);
-<<<<<<< HEAD
     Expects(dim == (unsigned)getNumOptimizationParameters());
-=======
-    Expects(dim == (unsigned) getNumOptimizationParameters());
->>>>>>> 5b0489e3
     Expects(dim == buffer.size());
     dataset.read(buffer.data(), H5::PredType::NATIVE_DOUBLE);
 }
@@ -389,11 +373,7 @@
     Expects(dataspace.getSimpleExtentNdims() == 1);
     hsize_t dim = 0;
     dataspace.getSimpleExtentDims(&dim);
-<<<<<<< HEAD
     Expects(dim == (unsigned)getNumOptimizationParameters());
-=======
-    Expects(dim == (unsigned) getNumOptimizationParameters());
->>>>>>> 5b0489e3
     Expects(dim == buffer.size());
     dataset.read(buffer.data(), H5::PredType::NATIVE_DOUBLE);
 }
@@ -527,7 +507,6 @@
 
     auto lock = hdf5MutexGetLock();
 
-<<<<<<< HEAD
     Ensures(
       H5Lexists(file_.getId(), hdf5_measurement_path_.c_str(), H5P_DEFAULT));
     Ensures(H5Lexists(
@@ -550,26 +529,6 @@
     if (model_->nk()) {
         parpe::hdf5GetDatasetDimensions(
           file_.getId(), hdf5_condition_path_.c_str(), 2, &d1, &d2);
-=======
-    assert(H5Lexists(file_.getId(), hdf5_measurement_path_.c_str(), H5P_DEFAULT));
-    assert(H5Lexists(file_.getId(), hdf5_measurement_sigma_path_.c_str(), H5P_DEFAULT));
-
-//    parpe::hdf5GetDatasetDimensions(file.getId(), hdf5MeasurementPath.c_str(),
-//                                    3, &d1, &d2, &d3);
-//    RELEASE_ASSERT(d1 >= numConditions, "");
-//    RELEASE_ASSERT(d2 == model->nytrue, "");
-//    RELEASE_ASSERT(d3 >= model->nt(), "");
-
-//    parpe::hdf5GetDatasetDimensions(file.getId(), hdf5MeasurementSigmaPath.c_str(),
-//                                    3, &d1, &d2, &d3);
-//    RELEASE_ASSERT(d1 >= numConditions, "");
-//    RELEASE_ASSERT(d2 == model->nytrue, "");
-//    RELEASE_ASSERT(d3 >= model->nt(), "");
-
-    if(model_->nk()) {
-        parpe::hdf5GetDatasetDimensions(file_.getId(), hdf5_condition_path_.c_str(),
-                                        2, &d1, &d2);
->>>>>>> 5b0489e3
         Expects(d1 == model_->nk());
     }
 }
