#include "multiConditionProblem.h"

#include "steadystateSimulator.h"
#include <optimizationOptions.h>
#include <logging.h>
#include <misc.h>
#include "hierarchicalOptimization.h"

#include <gsl/gsl-lite.hpp>

#include <cassert>
#include <cstring>
#include <ctime>
#include <numeric>
#include <utility>

#ifndef PARPE_ENABLE_MPI
// Workaround to allow building without MPI. Should be cleaned up.
using LoadBalancerMaster = int;
#endif

namespace parpe {

// For debugging:
// skip objective function evaluation completely
//#define NO_OBJ_FUN_EVAL

MultiConditionProblem::MultiConditionProblem(MultiConditionDataProvider *dp)
    : MultiConditionProblem(dp, nullptr, nullptr, nullptr) {}

MultiConditionProblem::MultiConditionProblem(
        MultiConditionDataProvider *dp,
        LoadBalancerMaster *loadBalancer,
        std::unique_ptr<Logger> logger,
        std::unique_ptr<OptimizationResultWriter> resultWriter)
    : dataProvider(dp),
      resultWriter(std::move(resultWriter))
{
    this->logger = std::move(logger);
    // run on all data
    std::vector<int> dataIndices(dataProvider->getNumberOfConditions());
    std::iota(dataIndices.begin(), dataIndices.end(), 0);

    costFun = std::make_unique<parpe::SummedGradientFunctionGradientFunctionAdapter<int>>(
                                                                                             std::make_unique<AmiciSummedGradientFunction<int>>(dataProvider, loadBalancer, this->resultWriter.get()),
                                                                                             dataIndices
                                                                                             );
    if(auto hdp = dynamic_cast<MultiConditionDataProviderHDF5*>(dp)) {
        parametersMin.resize(dp->getNumOptimizationParameters());
        hdp->getOptimizationParametersLowerBounds(parametersMin.data());

        parametersMax.resize(dp->getNumOptimizationParameters());
        hdp->getOptimizationParametersUpperBounds(parametersMax.data());
    }

}

void MultiConditionProblem::fillParametersMin(gsl::span<double> buffer) const
{
    RELEASE_ASSERT(buffer.size() == parametersMin.size(), "");
    std::copy(parametersMin.begin(), parametersMin.end(), buffer.begin());
}

void MultiConditionProblem::fillParametersMax(gsl::span<double> buffer) const
{
    RELEASE_ASSERT(buffer.size() == parametersMax.size(), "");
    std::copy(parametersMax.begin(), parametersMax.end(), buffer.begin());
}

void MultiConditionProblem::fillInitialParameters(gsl::span<double> buffer) const
{
    if(!startingPoint.empty()) {
        RELEASE_ASSERT(buffer.size() == startingPoint.size(), "");
        std::copy(startingPoint.begin(), startingPoint.end(), buffer.begin());
    } else {
        OptimizationProblem::fillInitialParameters(buffer);
    }
}


int MultiConditionProblem::earlyStopping() {
    bool stop = false;

    /* TODO evaluate objective function on test set and see if prediction
     * performance increases
     * costValidation <- validationProblem.evaluate();
     * costValidation.append()
     * if no decrease during last 3 rounds, return stop
     *
     * TODO: need to have current parameters; need to be supplied to intermediate function;
     * need to from optimizer if in line search or actual step
     */

    // validationProblem->evaluateObjectiveFunction()

    return static_cast<int>(stop);
}


void MultiConditionProblem::setInitialParameters(std::vector<double> const& startingPoint)
{
    this->startingPoint = startingPoint;
}

void MultiConditionProblem::setParametersMin(std::vector<double> const& lowerBounds)
{
    parametersMin = lowerBounds;
}

void MultiConditionProblem::setParametersMax(std::vector<double> const& upperBounds)
{
    parametersMax = upperBounds;
}

std::unique_ptr<OptimizationReporter> MultiConditionProblem::getReporter() const
{

    return std::make_unique<OptimizationReporter>(
                costFun.get(),
                std::make_unique<OptimizationResultWriter>(*resultWriter),
                std::make_unique<Logger>(*logger));
}

std::vector<int> MultiConditionProblem::getTrainingData() const
{
    std::vector<int> dataIndices(dataProvider->getNumberOfConditions());
    std::iota(dataIndices.begin(), dataIndices.end(), 0);
    return dataIndices;
}

MultiConditionDataProvider *MultiConditionProblem::getDataProvider() {
    return dataProvider;
}

MultiConditionProblemMultiStartOptimizationProblem::MultiConditionProblemMultiStartOptimizationProblem(MultiConditionDataProviderHDF5 *dp,
        OptimizationOptions options,
        OptimizationResultWriter *resultWriter,
        LoadBalancerMaster *loadBalancer, std::unique_ptr<Logger> logger)
    : dp(dp), options(std::move(options)),
      resultWriter(resultWriter), loadBalancer(loadBalancer),
      logger(std::move(logger))
{}

std::unique_ptr<OptimizationProblem> MultiConditionProblemMultiStartOptimizationProblem::getLocalProblem(
        int multiStartIndex) const {
    // generate new OptimizationProblem with data from dp

    RELEASE_ASSERT(dp != nullptr, "");

    std::unique_ptr<MultiConditionProblem> problem;

    if (resultWriter) {
        problem = std::make_unique<MultiConditionProblem>(
                    dp, loadBalancer,
                    logger->getChild(std::string("o") + std::to_string(multiStartIndex)),
                    std::make_unique<OptimizationResultWriter>(*resultWriter));
        problem->getResultWriter()->setRootPath("/multistarts/" + std::to_string(multiStartIndex));
    } else {
        problem = std::make_unique<MultiConditionProblem>(dp, loadBalancer,
                                                          logger->getChild(std::string("o") + std::to_string(multiStartIndex)), nullptr);
    }
    problem->setOptimizationOptions(options);
    problem->setInitialParameters(parpe::OptimizationOptions::getStartingPoint(dp->getHdf5FileId(), multiStartIndex));

    if(options.hierarchicalOptimization)
        return std::unique_ptr<OptimizationProblem>(
                    new parpe::HierarchicalOptimizationProblemWrapper(std::move(problem), dp));

    return std::move(problem);
}

void printSimulationResult(Logger *logger, int jobId, amici::ReturnData const* rdata, double timeSeconds) {
    logger->logmessage(LOGLVL_DEBUG, "Result for %d: %g (%d) (%.4fs%c)",
               jobId, rdata->llh, rdata->status, timeSeconds, rdata->sensi >= amici::SensitivityOrder::first?'+':'-');


    // check for NaNs, only report first
    if (rdata->sensi >= amici::SensitivityOrder::first) {
        for (int i = 0; i < rdata->np; ++i) {
            if (std::isnan(rdata->sllh[i])) {
                logger->logmessage(LOGLVL_DEBUG, "Gradient contains NaN at %d", i);
                break;
            }

            if (std::isinf(rdata->sllh[i])) {
                logger->logmessage(LOGLVL_DEBUG, "Gradient contains Inf at %d", i);
                break;
            }
        }
    }
}


void saveSimulation(hid_t file_id, std::string const& pathStr, std::vector<double> const& parameters,
                   double llh, gsl::span<double const> gradient, double timeElapsedInSeconds,
                   gsl::span<double const> states, gsl::span<double const> stateSensi,
                   gsl::span<double const> outputs, int jobId,
                   int status, std::string const& label)
{
    // TODO replace by SimulationResultWriter
    const char *fullGroupPath = pathStr.c_str();

    auto lock = hdf5MutexGetLock();

    hdf5CreateOrExtendAndWriteToDouble2DArray(
        file_id, fullGroupPath, "simulationLogLikelihood", &llh, 1);

    hdf5CreateOrExtendAndWriteToInt2DArray(file_id, fullGroupPath, "jobId",
                                           &jobId, 1);

    if (!gradient.empty()) {
        hdf5CreateOrExtendAndWriteToDouble2DArray(
            file_id, fullGroupPath, "simulationLogLikelihoodGradient", gradient.data(),
            parameters.size());
    } else if(!parameters.empty()) {
        double dummyGradient[parameters.size()];
        std::fill_n(dummyGradient, parameters.size(), NAN);
        hdf5CreateOrExtendAndWriteToDouble2DArray(
            file_id, fullGroupPath, "simulationLogLikelihoodGradient",
            dummyGradient, parameters.size());
    }

    if (!parameters.empty())
        hdf5CreateOrExtendAndWriteToDouble2DArray(
            file_id, fullGroupPath, "simulationParameters", parameters.data(), parameters.size());

    hdf5CreateOrExtendAndWriteToDouble2DArray(file_id, fullGroupPath,
                                              "simulationWallTimeInSec",
                                              &timeElapsedInSeconds, 1);

    if (!states.empty())
        hdf5CreateOrExtendAndWriteToDouble2DArray(
            file_id, fullGroupPath, "simulationStates", states.data(), states.size());

    if (!outputs.empty())
        hdf5CreateOrExtendAndWriteToDouble2DArray(
            file_id, fullGroupPath, "simulationObservables", outputs.data(), outputs.size());

    if (!stateSensi.empty())
        hdf5CreateOrExtendAndWriteToDouble3DArray(
            file_id, fullGroupPath, "simulationStateSensitivities", stateSensi.data(),
            stateSensi.size() / parameters.size(), parameters.size());

    hdf5CreateOrExtendAndWriteToInt2DArray(file_id, fullGroupPath,
                                           "simulationStatus", &status, 1);

    hdf5CreateOrExtendAndWriteToString1DArray(file_id, fullGroupPath,
                                           "simulationLabel", label);

    H5Fflush(file_id, H5F_SCOPE_LOCAL);

}

AmiciSimulationRunner::AmiciResultPackageSimple runAndLogSimulation(
        amici::Solver &solver,
        amici::Model &model,
        int conditionIdx,
        int jobId,
        MultiConditionDataProvider *dataProvider,
        OptimizationResultWriter *resultWriter,
        bool logLineSearch,
        Logger* logger)
{
    /* wall time  on worker for current simulation */
    WallTimer simulationTimer;

    // run simulation

    // get ExpData with measurement and fixed parameters
    // (other model parameter have been set already, parameter mapping
    // has been done by master)

    auto edata = dataProvider->getExperimentalDataForCondition(conditionIdx);

    // save tolerances to restore later
    auto absTolOrig = solver.getAbsoluteTolerance();
    auto absTolQuadOrig = solver.getAbsoluteToleranceQuadratures();
    auto relTolOrig = solver.getRelativeTolerance();
    auto relTolQuadOrig = solver.getRelativeToleranceQuadratures();

    /* In case of simulation failure, try rerunning with higher error tolerance */
    constexpr int maxNumTrials = 4; // on failure, rerun simulation
    constexpr double errorRelaxation = 1e2;
    std::unique_ptr<amici::ReturnData> rdata;
    for(int trial = 1; trial <= maxNumTrials; ++trial) {
<<<<<<< HEAD
        // It is currently not safe to reuse solver if an exception has occured
        // so clone every time
        auto solver = std::unique_ptr<amici::Solver>(solverTemplate.clone());

        if(trial == maxNumTrials) {
            logger->logmessage(LOGLVL_ERROR, "Simulation trial %d/%d failed. Giving up.", trial, maxNumTrials);
            break;
        }

        if(rdata && rdata->status == AMICI_SUCCESS)
            break;

        if(rdata) {
            // something went wrong in the previous simulation
            // until we have better exception handling, we check those fields to deduce where
            // the error occurred
            bool forwardFailed = std::isnan(rdata->x[rdata->x.size() - 1]);
            bool backwardFailed = std::isnan(rdata->llh);

            // relax respective tolerances
            if(forwardFailed) {
                solver->setAbsoluteTolerance(
                            std::pow(errorRelaxation, trial - 1)
                            * solver->getAbsoluteTolerance());
                solver->setRelativeTolerance(
                            std::pow(errorRelaxation, trial - 1)
                            * solver->getRelativeTolerance());
            } else if (backwardFailed) {
                solver->setAbsoluteToleranceQuadratures(
                            std::pow(errorRelaxation, trial - 1)
                            * solver->getAbsoluteToleranceQuadratures());
                solver->setRelativeToleranceQuadratures(
                            std::pow(errorRelaxation, trial - 1)
                            * solver->getRelativeToleranceQuadratures());
                solver->setAbsoluteToleranceB(
                            std::pow(errorRelaxation, trial - 1)
                            * solver->getAbsoluteToleranceB());
                solver->setRelativeToleranceB(
                            std::pow(errorRelaxation, trial - 1)
                            * solver->getRelativeToleranceB());
            }

            logger->logmessage(LOGLVL_WARNING,
                               "Error during simulation (try %d/%d), "
                               "retrying with relaxed error tolerances (*= %g): "
                               "abs: %g rel: %g quadAbs: %g quadRel: %g abs_asa: %g, rel_asa: %g",
                               trial - 1, maxNumTrials, errorRelaxation,
                               solver->getAbsoluteTolerance(), solver->getRelativeTolerance(),
                               solver->getAbsoluteToleranceQuadratures(),
                               solver->getRelativeToleranceQuadratures(),
                               solver->getAbsoluteToleranceB(),
                               solver->getRelativeToleranceB());

        }

=======
>>>>>>> 7a9803c5
        try {
            rdata = amici::runAmiciSimulation(solver, edata.get(), model);
        } catch (std::exception const& e) {
            logger->logmessage(LOGLVL_DEBUG, "Error during simulation: %s (%d)", e.what(), rdata->status);
            if(rdata->status == AMICI_SUCCESS)
                rdata->status = AMICI_ERROR;
            rdata->invalidateLLH();
        }

        if(rdata->status == AMICI_SUCCESS)
            break;

        if(trial < maxNumTrials) {
            solver.setAbsoluteTolerance(errorRelaxation * solver.getAbsoluteTolerance());
            solver.setAbsoluteToleranceQuadratures(errorRelaxation * solver.getAbsoluteToleranceQuadratures());
            solver.setRelativeTolerance(errorRelaxation * solver.getRelativeTolerance());
            solver.setRelativeToleranceQuadratures(errorRelaxation * solver.getRelativeToleranceQuadratures());

            logger->logmessage(LOGLVL_WARNING, "Error during simulation (try %d/%d), "
                                               "retrying with relaxed error tolerances (*= %g): "
                                               "abs: %g rel: %g quadAbs: %g quadRel: %g ",
                               trial, maxNumTrials, errorRelaxation,
                               solver.getAbsoluteTolerance(), solver.getRelativeTolerance(),
                               solver.getAbsoluteToleranceQuadratures(),
                               solver.getRelativeToleranceQuadratures());
        } else {
            logger->logmessage(LOGLVL_ERROR, "Simulation trial %d/%d failed. Giving up.", trial, maxNumTrials);
        }
    }

    // reset tolerances (solver might be reused)
    solver.setAbsoluteTolerance(absTolOrig);
    solver.setAbsoluteToleranceQuadratures(absTolQuadOrig);
    solver.setRelativeTolerance(relTolOrig);
    solver.setRelativeToleranceQuadratures(relTolQuadOrig);

    double timeSeconds = simulationTimer.getTotal();

    printSimulationResult(logger, jobId, rdata.get(), timeSeconds);

    if (resultWriter && (solver.getSensitivityOrder() > amici::SensitivityOrder::none || logLineSearch)) {
        saveSimulation(resultWriter->getFileId(), resultWriter->getRootPath(),
                      model.getParameters(), rdata->llh, rdata->sllh,
                      timeSeconds, rdata->x, rdata->sx, rdata->y,
                      jobId, rdata->status, logger->getPrefix());
    }

    return AmiciSimulationRunner::AmiciResultPackageSimple {
        rdata->llh,
                timeSeconds,
                (solver.getSensitivityOrder() > amici::SensitivityOrder::none) ? rdata->sllh : std::vector<double>(),
                rdata->y,
                rdata->status
    };
}

} // namespace parpe<|MERGE_RESOLUTION|>--- conflicted
+++ resolved
@@ -283,7 +283,6 @@
     constexpr double errorRelaxation = 1e2;
     std::unique_ptr<amici::ReturnData> rdata;
     for(int trial = 1; trial <= maxNumTrials; ++trial) {
-<<<<<<< HEAD
         // It is currently not safe to reuse solver if an exception has occured
         // so clone every time
         auto solver = std::unique_ptr<amici::Solver>(solverTemplate.clone());
@@ -339,12 +338,10 @@
 
         }
 
-=======
->>>>>>> 7a9803c5
         try {
             rdata = amici::runAmiciSimulation(solver, edata.get(), model);
         } catch (std::exception const& e) {
-            logger->logmessage(LOGLVL_DEBUG, "Error during simulation: %s (%d)", e.what(), rdata->status);
+            logger->logmessage(LOGLVL_WARNING, "Error during simulation: %s (%d)", e.what(), rdata->status);
             if(rdata->status == AMICI_SUCCESS)
                 rdata->status = AMICI_ERROR;
             rdata->invalidateLLH();
@@ -352,31 +349,7 @@
 
         if(rdata->status == AMICI_SUCCESS)
             break;
-
-        if(trial < maxNumTrials) {
-            solver.setAbsoluteTolerance(errorRelaxation * solver.getAbsoluteTolerance());
-            solver.setAbsoluteToleranceQuadratures(errorRelaxation * solver.getAbsoluteToleranceQuadratures());
-            solver.setRelativeTolerance(errorRelaxation * solver.getRelativeTolerance());
-            solver.setRelativeToleranceQuadratures(errorRelaxation * solver.getRelativeToleranceQuadratures());
-
-            logger->logmessage(LOGLVL_WARNING, "Error during simulation (try %d/%d), "
-                                               "retrying with relaxed error tolerances (*= %g): "
-                                               "abs: %g rel: %g quadAbs: %g quadRel: %g ",
-                               trial, maxNumTrials, errorRelaxation,
-                               solver.getAbsoluteTolerance(), solver.getRelativeTolerance(),
-                               solver.getAbsoluteToleranceQuadratures(),
-                               solver.getRelativeToleranceQuadratures());
-        } else {
-            logger->logmessage(LOGLVL_ERROR, "Simulation trial %d/%d failed. Giving up.", trial, maxNumTrials);
-        }
-    }
-
-    // reset tolerances (solver might be reused)
-    solver.setAbsoluteTolerance(absTolOrig);
-    solver.setAbsoluteToleranceQuadratures(absTolQuadOrig);
-    solver.setRelativeTolerance(relTolOrig);
-    solver.setRelativeToleranceQuadratures(relTolQuadOrig);
-
+    }
     double timeSeconds = simulationTimer.getTotal();
 
     printSimulationResult(logger, jobId, rdata.get(), timeSeconds);
