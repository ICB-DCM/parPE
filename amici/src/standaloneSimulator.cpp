--- conflicted
+++ resolved
@@ -36,25 +36,18 @@
 
 
     std::vector<double> parameters;
-<<<<<<< HEAD
-    auto hierarchicalReader = new AnalyticalParameterHdf5Reader (H5::H5File(dataProvider->getHdf5FileId()),
-                                                                 "/inputData/scalingParameterIndices",
-                                                                 "/inputData/scalingParametersMapToObservables");
-
-    auto proportionalityFactorIndices = hierarchicalReader->getOptimizationParameterIndices();
-    HierachicalOptimizationWrapper hierarchical(nullptr, std::unique_ptr<AnalyticalParameterHdf5Reader>(hierarchicalReader),
-                                   dataProvider->getNumberOfConditions(), model->nytrue, model->nt(),
-                                   ErrorModel::normal);
-=======
-    auto hierarchicalScalingReader = new ScalingFactorHdf5Reader (H5::H5File(dataProvider->getHdf5FileId()), "/inputData");
-    auto hierarchicalOffsetReader = new OffsetParameterHdf5Reader (H5::H5File(dataProvider->getHdf5FileId()), "/inputData");
-    auto proportionalityFactorIndices = hierarchicalScalingReader->getProportionalityFactorIndices();
-    auto offsetParameterIndices = hierarchicalOffsetReader->getOffsetParameterIndices();
-    HierachicalOptimizationWrapper hierarchical(nullptr, std::unique_ptr<ScalingFactorHdf5Reader>(hierarchicalScalingReader),
-                                                std::unique_ptr<OffsetParameterHdf5Reader>(hierarchicalOffsetReader),
+    auto hierarchicalScalingReader = new AnalyticalParameterHdf5Reader (H5::H5File(dataProvider->getHdf5FileId()),
+                                                                        "/inputData/scalingParameterIndices",
+                                                                        "/inputData/scalingParametersMapToObservables");
+    auto hierarchicalOffsetReader = new AnalyticalParameterHdf5Reader (H5::H5File(dataProvider->getHdf5FileId()),
+                                                                       "/inputData/offsetParameterIndices",
+                                                                       "/inputData/offsetParametersMapToObservables");
+    auto proportionalityFactorIndices = hierarchicalScalingReader->getOptimizationParameterIndices();
+    auto offsetParameterIndices = hierarchicalOffsetReader->getOptimizationParameterIndices();
+    HierachicalOptimizationWrapper hierarchical(nullptr, std::unique_ptr<AnalyticalParameterHdf5Reader>(hierarchicalScalingReader),
+                                                std::unique_ptr<AnalyticalParameterHdf5Reader>(hierarchicalOffsetReader),
                                                 dataProvider->getNumberOfConditions(), model->nytrue, model->nt(),
-                                                ParameterTransformation::log10, ErrorModel::normal);
->>>>>>> b6f78273
+                                                ErrorModel::normal);
     if(proportionalityFactorIndices.size() > 0) {
         // expand parameter vector
         auto scalingDummy = hierarchical.getDefaultScalingFactors();
