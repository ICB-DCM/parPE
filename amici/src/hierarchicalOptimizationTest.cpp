--- conflicted
+++ resolved
@@ -96,16 +96,13 @@
 
     auto fun = std::make_unique<AmiciSummedGradientFunctionDummy>();
     auto fun2 = fun.get();
-<<<<<<< HEAD
     auto r = std::make_unique<parpe::AnalyticalParameterHdf5Reader>(H5::H5File(TESTFILE, H5F_ACC_RDONLY),
                                                                     "/scalingParameterIndices",
                                                                     "/scalingParametersMapToObservables");
-    parpe::HierachicalOptimizationWrapper w(std::move(fun), std::move(r),
-=======
-    auto r = std::make_unique<parpe::ScalingFactorHdf5Reader>(H5::H5File(TESTFILE, H5F_ACC_RDONLY), "/");
-    auto o = std::make_unique<parpe::OffsetParameterHdf5Reader>(H5::H5File(TESTFILE, H5F_ACC_RDONLY), "/");
+    auto o = std::make_unique<parpe::AnalyticalParameterHdf5Reader>(H5::H5File(TESTFILE, H5F_ACC_RDONLY),
+                                                                    "/offsetParameterIndices",
+                                                                    "/offsetParametersMapToObservables");
     parpe::HierachicalOptimizationWrapper w(std::move(fun), std::move(r), std::move(o),
->>>>>>> b6f78273
                                             fun->numConditions, fun->numObservables, fun->numTimepoints,
                                             parpe::ErrorModel::normal);
 
