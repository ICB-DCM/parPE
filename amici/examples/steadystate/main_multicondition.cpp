#include <stdio.h>
#include "steadystateProblemParallel.h"
#include <mpi.h>
#include <logging.h>
#include <loadBalancerMaster.h>
#include <loadBalancerWorker.h>
#include "hdf5Misc.h"
#include<unistd.h>
#include "SteadyStateMultiConditionProblem.h"
#include "wrapfunctions.h"
#include "simulationWorkerAmici.h"
#include "multiConditionProblemResultWriter.h"
#include "optimizationApplication.h"
/*
 * This example demonstrates the use of the loadbalancer / queue for parallel ODE simulation.
 */

void initMPI(int *argc, char ***argv);

void messageHandler(char **buffer, int *size, int jobId, void *userData);

int main(int argc, char **argv)
{
    int status = 0;

    const char *outfilename = "testResultWriter_rank%03d.h5";

    SteadyStateMultiConditionDataProvider dataProvider =
            SteadyStateMultiConditionDataProvider(filename);
    SteadyStateMultiConditionProblem problem(&dataProvider);

    OptimizationApplication app(&problem, argc, argv);
    app.resultFileName = outfilename;
    app.run();

    int commSize;
    MPI_Comm_size(MPI_COMM_WORLD, &commSize);

    int mpiRank;
    MPI_Comm_rank(MPI_COMM_WORLD, &mpiRank);

<<<<<<< HEAD
=======
    const char *outfilename = "testResultWriter_rank%03d.h5";
    char outfilefull[200];
    sprintf(outfilefull, outfilename, mpiRank);

    { // destroy objects before MPI_finalize();
        SteadyStateMultiConditionDataProvider dataProvider =
                SteadyStateMultiConditionDataProvider(filename);
        SteadyStateMultiConditionProblem problem(&dataProvider);
        JobIdentifier id = {0};
        MultiConditionProblemResultWriter resultWriter(&problem, outfilefull, true, id);
        problem.resultWriter = &resultWriter;
>>>>>>> ef285f2f

        if(mpiRank == 0) {
            if(commSize > 1)
                loadBalancerStartMaster();

            bool multi = true;
            if(!multi) {
                // Single optimization
                status = getLocalOptimum(&problem);
            } else {

                // Multistart optimization
                OptimizationOptions options;
                options.maxOptimizerIterations = 1;
                options.numStarts = 1; // if numStarts > 1: need to use multiple MPI workers, otherwise simulation crashes due to CVODES threading issues

                MultiConditionProblemGeneratorForMultiStart generator;
                generator.options = &options;
                generator.resultWriter = &resultWriter;
                generator.dp = &dataProvider;
                runParallelMultiStartOptimization(&generator, options.numStarts, options.retryOptimization);
            }

            if(commSize > 1) {
                loadBalancerTerminate();
                sendTerminationSignalToAllWorkers();
            }
        } else {
            if(commSize > 1)
                loadBalancerWorkerRun(messageHandler, &problem);
        }
    }

    return status;
}


void messageHandler(char** buffer, int *msgSize, int jobId, void *userData)
{
//    int mpiRank;
//    MPI_Comm_rank(MPI_COMM_WORLD, &mpiRank);
//    logmessage(LOGLVL_DEBUG, "Worker #%d: Job #%d received.", mpiRank, jobId);

    SteadyStateMultiConditionProblem *problem = (SteadyStateMultiConditionProblem *) userData;
    SteadyStateMultiConditionDataProvider *dataProvider = (SteadyStateMultiConditionDataProvider *)problem->getDataProvider();

    // unpack
    UserData udata = dataProvider->getModelDims(); // TODO get from buffer // TODO make sure this is full udata, not only model dins
    dataProvider->setupUserData(&udata);

    JobIdentifier path;
    JobAmiciSimulation::toUserData(*buffer, &udata, &path);
    free(*buffer);

    // work
    int status = 0;
    ReturnData *rdata = MultiConditionProblem::runAndLogSimulation(&udata, dataProvider, path, jobId, problem->resultWriter, &status);

    // pack & cleanup
    *msgSize = JobResultAmiciSimulation::getLength(udata.np);
    *buffer = (char*) malloc(*msgSize);
    JobResultAmiciSimulation::serialize(rdata, &udata, status, *buffer);

    delete rdata;

/*

    SteadystateProblemParallel *problem = (SteadystateProblemParallel*) userData;
    UserData *udata = problem->udata;

    // unpack parameters
    int conditionIdx = (int) **buffer;
    int needGradient = (int) *(*buffer + sizeof(int));
    memcpy(udata->p, *buffer + 2 * sizeof(int), sizeof(double) * udata->np);
    free(*buffer);

    // read data for current conditions
    problem->readFixedParameters(conditionIdx);
    problem->readMeasurement(conditionIdx);
    problem->requireSensitivities(needGradient);

    // run simulation
    ReturnData *rdata = getSimulationResults(udata, problem->edata);

    // pack results
    *size = sizeof(double) * (udata->nplist + 1);
    *buffer = (char*) malloc(*size);
    double *doubleBuffer = (double*) *buffer;

    doubleBuffer[0] = rdata->llh[0];
    if(needGradient)
        for(int i = 0; i < udata->nplist; ++i)
            doubleBuffer[1 + i] = rdata->sllh[i];

    delete rdata;
    */
}<|MERGE_RESOLUTION|>--- conflicted
+++ resolved
@@ -1,11 +1,9 @@
 #include <stdio.h>
 #include "steadystateProblemParallel.h"
-#include <mpi.h>
 #include <logging.h>
-#include <loadBalancerMaster.h>
 #include <loadBalancerWorker.h>
 #include "hdf5Misc.h"
-#include<unistd.h>
+#include <unistd.h>
 #include "SteadyStateMultiConditionProblem.h"
 #include "wrapfunctions.h"
 #include "simulationWorkerAmici.h"
@@ -15,76 +13,81 @@
  * This example demonstrates the use of the loadbalancer / queue for parallel ODE simulation.
  */
 
-void initMPI(int *argc, char ***argv);
+void messageHandler(char **buffer, int *size, int jobId, void *userData);
 
-void messageHandler(char **buffer, int *size, int jobId, void *userData);
+class SteadystateApplication : public OptimizationApplication {
+public:
+    SteadystateApplication(int argc, char **argv) : OptimizationApplication(argc, argv) {}
+
+    virtual void initProblem(const char *inFileArgument, const char *outFileArgument) {
+        dataProvider = new SteadyStateMultiConditionDataProvider(inFileArgument);
+        problem = new SteadyStateMultiConditionProblem(dataProvider);
+
+        const char *outfilename = "testResultWriter_rank%03d.h5";
+        char outfilefull[200];
+        sprintf(outfilefull, outfilename, getMpiRank());
+        JobIdentifier id = {0};
+        resultWriter = new MultiConditionProblemResultWriter(problem, outfilefull, true, id);
+        problem->resultWriter = resultWriter;
+    }
+
+    virtual void destroyProblem() {
+        delete resultWriter;
+        delete problem;
+        delete dataProvider;
+    }
+
+    virtual void runWorker() {
+        // TODO : move to base class; need wrapper; ParallelProblem interface?
+        if(getMpiCommSize() > 1)
+            loadBalancerWorkerRun(messageHandler, problem);
+    }
+
+    SteadyStateMultiConditionDataProvider *dataProvider;
+};
+
+class SteadystateLocalOptimizationApplication : public SteadystateApplication {
+public:
+    SteadystateLocalOptimizationApplication(int argc, char **argv) : SteadystateApplication(argc, argv) {}
+
+    virtual int runMaster() {
+            // Single optimization
+            return getLocalOptimum(problem);
+    }
+};
+
+class SteadystateMultiStartOptimizationApplication : public SteadystateApplication {
+public:
+    SteadystateMultiStartOptimizationApplication(int argc, char **argv) : SteadystateApplication(argc, argv) {}
+
+    virtual int runMaster() {
+        return getLocalOptimum(problem);
+
+        int status = 0;
+        // Multistart optimization
+        OptimizationOptions options;
+        options.maxOptimizerIterations = 1;
+        options.numStarts = 1; // if numStarts > 1: need to use multiple MPI workers, otherwise simulation crashes due to CVODES threading issues
+
+        MultiConditionProblemGeneratorForMultiStart generator;
+        generator.options = &options;
+        generator.resultWriter = reinterpret_cast<MultiConditionProblemResultWriter *>(problem->resultWriter);
+        generator.dp = dataProvider;
+
+        runParallelMultiStartOptimization(&generator, options.numStarts, options.retryOptimization);
+
+        return status;
+    }
+
+};
+
 
 int main(int argc, char **argv)
 {
     int status = 0;
 
-    const char *outfilename = "testResultWriter_rank%03d.h5";
-
-    SteadyStateMultiConditionDataProvider dataProvider =
-            SteadyStateMultiConditionDataProvider(filename);
-    SteadyStateMultiConditionProblem problem(&dataProvider);
-
-    OptimizationApplication app(&problem, argc, argv);
-    app.resultFileName = outfilename;
-    app.run();
-
-    int commSize;
-    MPI_Comm_size(MPI_COMM_WORLD, &commSize);
-
-    int mpiRank;
-    MPI_Comm_rank(MPI_COMM_WORLD, &mpiRank);
-
-<<<<<<< HEAD
-=======
-    const char *outfilename = "testResultWriter_rank%03d.h5";
-    char outfilefull[200];
-    sprintf(outfilefull, outfilename, mpiRank);
-
-    { // destroy objects before MPI_finalize();
-        SteadyStateMultiConditionDataProvider dataProvider =
-                SteadyStateMultiConditionDataProvider(filename);
-        SteadyStateMultiConditionProblem problem(&dataProvider);
-        JobIdentifier id = {0};
-        MultiConditionProblemResultWriter resultWriter(&problem, outfilefull, true, id);
-        problem.resultWriter = &resultWriter;
->>>>>>> ef285f2f
-
-        if(mpiRank == 0) {
-            if(commSize > 1)
-                loadBalancerStartMaster();
-
-            bool multi = true;
-            if(!multi) {
-                // Single optimization
-                status = getLocalOptimum(&problem);
-            } else {
-
-                // Multistart optimization
-                OptimizationOptions options;
-                options.maxOptimizerIterations = 1;
-                options.numStarts = 1; // if numStarts > 1: need to use multiple MPI workers, otherwise simulation crashes due to CVODES threading issues
-
-                MultiConditionProblemGeneratorForMultiStart generator;
-                generator.options = &options;
-                generator.resultWriter = &resultWriter;
-                generator.dp = &dataProvider;
-                runParallelMultiStartOptimization(&generator, options.numStarts, options.retryOptimization);
-            }
-
-            if(commSize > 1) {
-                loadBalancerTerminate();
-                sendTerminationSignalToAllWorkers();
-            }
-        } else {
-            if(commSize > 1)
-                loadBalancerWorkerRun(messageHandler, &problem);
-        }
-    }
+    SteadystateLocalOptimizationApplication app(argc, argv);
+    status = app.run();
 
     return status;
 }
@@ -92,9 +95,9 @@
 
 void messageHandler(char** buffer, int *msgSize, int jobId, void *userData)
 {
-//    int mpiRank;
-//    MPI_Comm_rank(MPI_COMM_WORLD, &mpiRank);
-//    logmessage(LOGLVL_DEBUG, "Worker #%d: Job #%d received.", mpiRank, jobId);
+    //    int mpiRank;
+    //    MPI_Comm_rank(MPI_COMM_WORLD, &mpiRank);
+    //    logmessage(LOGLVL_DEBUG, "Worker #%d: Job #%d received.", mpiRank, jobId);
 
     SteadyStateMultiConditionProblem *problem = (SteadyStateMultiConditionProblem *) userData;
     SteadyStateMultiConditionDataProvider *dataProvider = (SteadyStateMultiConditionDataProvider *)problem->getDataProvider();
@@ -118,7 +121,7 @@
 
     delete rdata;
 
-/*
+    /*
 
     SteadystateProblemParallel *problem = (SteadystateProblemParallel*) userData;
     UserData *udata = problem->udata;
