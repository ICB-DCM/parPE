# Using parPE with charliecloud

This document is an extension to [petab_model_import.md](petab_model_import.md),
describing how to perform parameter estimation using parPE inside a docker
container under charliecloud. 
[Charliecloud](https://hpc.github.io/charliecloud/) is a tool that "provides
user-defined software stacks (UDSS) for high-performance computing (HPC)
centers". We focus on charliecloud here, but most of the steps are easily
adapted for use with plain docker.

## parPE base docker image

The next two sections describe how to build or download the default parPE
base docker image. The following section demonstrates how to perform parameter
estimation for an example model included in the the image.


### Generating parPE base docker image

This will create the parPE base image *from parPE from github*
<<<<<<< HEAD
(takes about 10'):

```shell
cd container/charliecloud/parpe_base
git archive -v -o parpe.tar.gz --format=tar.gz HEAD
ch-build -t parpe .
```
=======
(run from the top level directory of you local parPE git clone, 
takes about 10'):
    
    git archive -v -o container/charliecloud/parpe_base/parpe.tar.gz --format=tar.gz HEAD
    cd container/charliecloud/parpe_base
    ch-build -t parpe .
>>>>>>> de6a4f56

Export image to charliecloud archive in the current directory:

```shell
ch-docker2tar parpe:latest .
```

### Using a provided docker image

Instead of building the docker image yourself, you can download a Ubuntu-based
parPE image from [dockerhub](https://hub.docker.com/r/dweindl/parpe) using:

```shell
docker pull dweindl/parpe:latest
```

**Developer note:**
To update the image on dockerhub, run:

```shell 
sudo docker images # check for IMAGE ID
sudo docker tag $IMAGE_ID dweindl/parpe:latest
sudo docker push dweindl/parpe:latest 
```

## Running the example model

This section show how to perform parameter estimation for an example model
included in the the image. The example here assume that you are using
interactive cluster access with SLURM. It should be easy to adapt the example
code to use a different submission system or to create a batch job.

### In an interactive session

Start an interactive session. With SLURM, e.g. 
`srun -p serial_fed28 --pty bash`

On the compute node:

``` shell
CHARLIE_DEST_DIR=/var/tmp
CHARLIE_TAR=parpe\:latest.tar.gz
OUTPUT_DIR=parpe_test # where results will be written to
ch-tar2dir "${CHARLIE_TAR}" "${CHARLIE_DEST_DIR}"
mkdir -p "${OUTPUT_DIR}"
ch-run -b "${OUTPUT_DIR}":/mnt/ "${CHARLIE_DEST_DIR}"/parpe\:latest/ -- \
    mpirun /root/parPE/build/examples/parpeamici/steadystate/example_steadystate_multi \
    -o /mnt/pe-results/ \
    /root/parPE/build/examples/parpeamici/steadystate/steadystate_scaled-prefix/src/steadystate_scaled/example_data.h5
```

The results will be written to `${OUTPUT_DIR}`.


## Optimizing a PEtab model

1. Generate / fetch a parPE docker image as described above

1. Generate charliecloud image (potentially requires `sudo`)
 
    `ch-docker2tar parpe:latest .`

1. Extract charliecloud image (adapt paths as needed)

    ```shell
    CHARLIE_DEST_DIR=/var/tmp
    CHARLIE_TAR=parpe\:latest.tar.gz
    ch-tar2dir "${CHARLIE_TAR}" "${CHARLIE_DEST_DIR}"
    ```

1. Place your PEtab files into `$PETAB_DIR`

   For testing you can download an example model via:

    ```shell
    wget "https://raw.githubusercontent.com/LeonardSchmiester/Benchmark-Models/hackathon/hackathon_contributions_new_data_format/Zheng_PNAS2012/model_Zheng_PNAS2012.xml"
    wget "https://raw.githubusercontent.com/LeonardSchmiester/Benchmark-Models/hackathon/hackathon_contributions_new_data_format/Zheng_PNAS2012/measurementData_Zheng_PNAS2012.tsv"
    wget "https://raw.githubusercontent.com/LeonardSchmiester/Benchmark-Models/hackathon/hackathon_contributions_new_data_format/Zheng_PNAS2012/experimentalCondition_Zheng_PNAS2012.tsv"
    wget "https://raw.githubusercontent.com/LeonardSchmiester/Benchmark-Models/hackathon/hackathon_contributions_new_data_format/Zheng_PNAS2012/parameters_Zheng_PNAS2012.tsv"
    ```

1. Create Snakemake YAML config for those files

    For the example files above, run:
    
    ```shell
    cat > parpe_optimize_petab.yaml << EOF
   petab:
        sbml_file: 'model_Zheng_PNAS2012.xml'
        measurement_file: 'measurementData_Zheng_PNAS2012.tsv'
        condition_file: 'experimentalCondition_Zheng_PNAS2012.tsv'
        parameter_file: 'parameters_Zheng_PNAS2012.tsv'
    
    model_name: 'Zheng_PNAS2012'
    amici_build_dir: '/root/parPE/deps/AMICI/build'
    amici_src_dir: '/root/parPE/deps/AMICI/'
    parpe_build_dir: '/root/parPE/build/'
    EOF
    ```

1. Run the Snakemake workflow, e.g. as

    ```shell
    PETAB_DIR=Zheng_PNAS2012 # where results will be written to
    SNAKEMAKE_CONFIG=/mnt/parpe_optimize_petab.yaml
    mkdir -p "${PETAB_DIR}"
    ch-run -b "${PETAB_DIR}":/mnt/ --no-home -c /mnt/ \
        --unset-env=AMICI_ROOT \
        "${CHARLIE_DEST_DIR}"/parpe\:latest/ -- \
        /root/parPE/misc/run_in_venv.sh /root/parPE/build/venv snakemake \
        -s /root/parPE/snakemake/Snakefile \
        --configfile "${SNAKEMAKE_CONFIG}" -- postprocess
    ```

    For more details on this workflow, see
    [../snakemake/Snakefile](../snakemake/Snakefile).<|MERGE_RESOLUTION|>--- conflicted
+++ resolved
@@ -18,22 +18,14 @@
 ### Generating parPE base docker image
 
 This will create the parPE base image *from parPE from github*
-<<<<<<< HEAD
-(takes about 10'):
+(run from the top level directory of you local parPE git clone, 
+takes about 10'):
 
 ```shell
+git archive -v -o container/charliecloud/parpe_base/parpe.tar.gz --format=tar.gz HEAD
 cd container/charliecloud/parpe_base
-git archive -v -o parpe.tar.gz --format=tar.gz HEAD
 ch-build -t parpe .
 ```
-=======
-(run from the top level directory of you local parPE git clone, 
-takes about 10'):
-    
-    git archive -v -o container/charliecloud/parpe_base/parpe.tar.gz --format=tar.gz HEAD
-    cd container/charliecloud/parpe_base
-    ch-build -t parpe .
->>>>>>> de6a4f56
 
 Export image to charliecloud archive in the current directory:
 
